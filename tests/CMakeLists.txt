--- conflicted
+++ resolved
@@ -60,11 +60,7 @@
 add_executable(windows WIN32 MACOSX_BUNDLE windows.c)
 target_link_libraries(windows ${STATIC_DEPS})
 
-<<<<<<< HEAD
-set(WINDOWS_BINARIES accuracy fsmode sharing tearing windows)
-=======
-set(WINDOWS_BINARIES accuracy sharing tearing title windows)
->>>>>>> ca963324
+set(WINDOWS_BINARIES accuracy fsmode sharing tearing title windows)
 set(CONSOLE_BINARIES defaults events fsaa fsfocus gamma glfwinfo iconify
                      joysticks listmodes peter reopen)
 
