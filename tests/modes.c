//========================================================================
// Video mode test
// Copyright (c) Camilla Berglund <elmindreda@elmindreda.org>
//
// This software is provided 'as-is', without any express or implied
// warranty. In no event will the authors be held liable for any damages
// arising from the use of this software.
//
// Permission is granted to anyone to use this software for any purpose,
// including commercial applications, and to alter it and redistribute it
// freely, subject to the following restrictions:
//
// 1. The origin of this software must not be misrepresented; you must not
//    claim that you wrote the original software. If you use this software
//    in a product, an acknowledgment in the product documentation would
//    be appreciated but is not required.
//
// 2. Altered source versions must be plainly marked as such, and must not
//    be misrepresented as being the original software.
//
// 3. This notice may not be removed or altered from any source
//    distribution.
//
//========================================================================
//
// This test enumerates or verifies video modes
//
//========================================================================

#include <GL/glfw3.h>

#include <stdio.h>
#include <string.h>
#include <stdlib.h>

#include "getopt.h"

static GLFWwindow window = NULL;

enum Mode
{
    LIST_MODE,
    TEST_MODE
};

static void usage(void)
{
    printf("Usage: modes [-t]\n");
    printf("       modes -h\n");
}

static const char* format_mode(GLFWvidmode* mode)
{
    static char buffer[512];

    sprintf(buffer,
            "%i x %i x %i (%i %i %i)",
            mode->width, mode->height,
            mode->redBits + mode->greenBits + mode->blueBits,
            mode->redBits, mode->greenBits, mode->blueBits);

    buffer[sizeof(buffer) - 1] = '\0';
    return buffer;
}

static void error_callback(int error, const char* description)
{
    fprintf(stderr, "Error: %s\n", description);
}

static void window_size_callback(GLFWwindow in_window, int width, int height)
{
    printf("Window resized to %ix%i\n", width, height);

    glViewport(0, 0, width, height);
}

static int window_close_callback(GLFWwindow dummy)
{
    window = NULL;
    return GL_TRUE;
}

static void key_callback(GLFWwindow dummy, int key, int action)
{
    if (key == GLFW_KEY_ESCAPE)
    {
        glfwDestroyWindow(window);
        window = NULL;
    }
}

static void list_modes(GLFWmonitor monitor)
{
    int count, i;
    GLFWvidmode desktop_mode;
    GLFWvidmode* modes = glfwGetVideoModes(monitor, &count);

    glfwGetDesktopMode(&desktop_mode);
    printf("Desktop mode: %s\n", format_mode(&desktop_mode));

    printf("Monitor %s (%ix%i mm):\n",
           glfwGetMonitorString(monitor, GLFW_MONITOR_NAME),
           glfwGetMonitorParam(monitor, GLFW_MONITOR_PHYSICAL_WIDTH),
           glfwGetMonitorParam(monitor, GLFW_MONITOR_PHYSICAL_HEIGHT));

    for (i = 0;  i < count;  i++)
    {
        printf("%3u: %s", (unsigned int) i, format_mode(modes + i));

        if (memcmp(&desktop_mode, modes + i, sizeof(GLFWvidmode)) == 0)
            printf(" (desktop mode)");

        putchar('\n');
    }
}

static void test_modes(GLFWmonitor monitor)
{
<<<<<<< HEAD
    int i, count, width, height;
    GLFWvidmode* modes = glfwGetVideoModes(monitor, &count);
=======
    int i, count;
    GLFWvidmode* modes = glfwGetVideoModes(&count);
>>>>>>> 6399fb19

    glfwSetWindowSizeCallback(window_size_callback);
    glfwSetWindowCloseCallback(window_close_callback);
    glfwSetKeyCallback(key_callback);

    for (i = 0;  i < count;  i++)
    {
        GLFWvidmode* mode = modes + i;
        GLFWvidmode current;

        glfwWindowHint(GLFW_RED_BITS, mode->redBits);
        glfwWindowHint(GLFW_GREEN_BITS, mode->greenBits);
        glfwWindowHint(GLFW_BLUE_BITS, mode->blueBits);

        printf("Testing mode %u on monitor %s: %s\n",
               (unsigned int) i,
               glfwGetMonitorString(monitor, GLFW_MONITOR_NAME),
               format_mode(mode));

        window = glfwCreateWindow(mode->width, mode->height,
                                  GLFW_FULLSCREEN, "Video Mode Test",
                                  NULL);
        if (!window)
        {
            printf("Failed to enter mode %u: %s\n",
                   (unsigned int) i,
                   format_mode(mode));
            continue;
        }

        glfwMakeContextCurrent(window);
        glfwSwapInterval(1);

        glfwSetTime(0.0);

        while (glfwGetTime() < 5.0)
        {
            glClear(GL_COLOR_BUFFER_BIT);
            glfwSwapBuffers(window);
            glfwPollEvents();

            if (!window)
            {
                printf("User terminated program\n");
                exit(EXIT_SUCCESS);
            }
        }

        glGetIntegerv(GL_RED_BITS, &current.redBits);
        glGetIntegerv(GL_GREEN_BITS, &current.greenBits);
        glGetIntegerv(GL_BLUE_BITS, &current.blueBits);

        glfwGetWindowSize(window, &current.width, &current.height);

        if (current.redBits != mode->redBits ||
            current.greenBits != mode->greenBits ||
            current.blueBits != mode->blueBits)
        {
            printf("*** Color bit mismatch: (%i %i %i) instead of (%i %i %i)\n",
                   current.redBits, current.greenBits, current.blueBits,
                   mode->redBits, mode->greenBits, mode->blueBits);
        }

        if (current.width != mode->width || current.height != mode->height)
        {
            printf("*** Size mismatch: %ix%i instead of %ix%i\n",
                   current.width, current.height,
                   mode->width, mode->height);
        }

        printf("Closing window\n");

        glfwDestroyWindow(window);
        glfwPollEvents();
        window = NULL;
    }
}

int main(int argc, char** argv)
{
    int ch, mode = LIST_MODE;
    GLFWmonitor monitor = NULL;

    while ((ch = getopt(argc, argv, "th")) != -1)
    {
        switch (ch)
        {
            case 'h':
                usage();
                exit(EXIT_SUCCESS);
            case 't':
                mode = TEST_MODE;
                break;
            default:
                usage();
                exit(EXIT_FAILURE);
        }
    }

    argc -= optind;
    argv += optind;

    glfwSetErrorCallback(error_callback);

    if (!glfwInit())
        exit(EXIT_FAILURE);

    while ((monitor = glfwGetNextMonitor(monitor)))
    {
        if (mode == LIST_MODE)
            list_modes(monitor);
        else if (mode == TEST_MODE)
            test_modes(monitor);
    }

    exit(EXIT_SUCCESS);
}
<|MERGE_RESOLUTION|>--- conflicted
+++ resolved
@@ -117,13 +117,8 @@
 
 static void test_modes(GLFWmonitor monitor)
 {
-<<<<<<< HEAD
-    int i, count, width, height;
+    int i, count;
     GLFWvidmode* modes = glfwGetVideoModes(monitor, &count);
-=======
-    int i, count;
-    GLFWvidmode* modes = glfwGetVideoModes(&count);
->>>>>>> 6399fb19
 
     glfwSetWindowSizeCallback(window_size_callback);
     glfwSetWindowCloseCallback(window_close_callback);
