--- conflicted
+++ resolved
@@ -283,11 +283,8 @@
   <li>Added <code>GLFW_OPENGL_ROBUSTNESS</code> window hint and associated strategy tokens for <code>GL_ARB_robustness</code> support</li>
   <li>Added <code>GLFW_OPENGL_REVISION</code> window parameter to make up for removal of <code>glfwGetGLVersion</code></li>
   <li>Added <code>GLFW_INCLUDE_GL3</code> macro for telling the GLFW header to include <code>gl3.h</code> header instead of <code>gl.h</code></li>
-<<<<<<< HEAD
   <li>Added <code>GLFW_INCLUDE_ES2</code> macro for telling the GLFW header to include the OpenGL ES 2.0 header instead of <code>gl.h</code></li>
-=======
   <li>Added <code>GLFW_VISIBLE</code> window hint and parameter for controlling and polling window visibility</li>
->>>>>>> c0dcb5a0
   <li>Added <code>windows</code> simple multi-window test program</li>
   <li>Added <code>sharing</code> simple OpenGL object sharing test program</li>
   <li>Added <code>modes</code> video mode enumeration and setting test program</li>
