//========================================================================
// GLFW - An OpenGL library
// Platform:    Any
// API version: 3.0
// WWW:         http://www.glfw.org/
//------------------------------------------------------------------------
// Copyright (c) 2002-2006 Marcus Geelnard
// Copyright (c) 2006-2010 Camilla Berglund <elmindreda@elmindreda.org>
// Copyright (c) 2012 Torsten Walluhn <tw@mad-cad.net>
//
// This software is provided 'as-is', without any express or implied
// warranty. In no event will the authors be held liable for any damages
// arising from the use of this software.
//
// Permission is granted to anyone to use this software for any purpose,
// including commercial applications, and to alter it and redistribute it
// freely, subject to the following restrictions:
//
// 1. The origin of this software must not be misrepresented; you must not
//    claim that you wrote the original software. If you use this software
//    in a product, an acknowledgment in the product documentation would
//    be appreciated but is not required.
//
// 2. Altered source versions must be plainly marked as such, and must not
//    be misrepresented as being the original software.
//
// 3. This notice may not be removed or altered from any source
//    distribution.
//
//========================================================================

#include "internal.h"

#include <string.h>
#include <stdlib.h>
#if defined(_MSC_VER)
 #include <malloc.h>
#endif


//========================================================================
// Return the maxiumum of the specified values
//========================================================================

static int Max(int a, int b)
{
    return (a > b) ? a : b;
}


//========================================================================
// Clear scroll offsets for all windows
//========================================================================

static void clearScrollOffsets(void)
{
    _GLFWwindow* window;

    for (window = _glfwLibrary.windowListHead;  window;  window = window->next)
    {
        window->scrollX = 0;
        window->scrollY = 0;
    }
}


//////////////////////////////////////////////////////////////////////////
//////                       GLFW internal API                      //////
//////////////////////////////////////////////////////////////////////////

//========================================================================
// Reset all window hints to their default values
//========================================================================

void _glfwSetDefaultWindowHints(void)
{
    memset(&_glfwLibrary.hints, 0, sizeof(_glfwLibrary.hints));

    // The default minimum OpenGL version is 1.0
    _glfwLibrary.hints.glMajor = 1;
    _glfwLibrary.hints.glMinor = 0;

    // The default is to show the window and allow window resizing
    _glfwLibrary.hints.resizable = GL_TRUE;
    _glfwLibrary.hints.visible   = GL_TRUE;

    // The default is 24 bits of depth, 8 bits of color
    _glfwLibrary.hints.depthBits = 24;
    _glfwLibrary.hints.redBits   = 8;
    _glfwLibrary.hints.greenBits = 8;
    _glfwLibrary.hints.blueBits  = 8;
}


//========================================================================
// Register window focus events
//========================================================================

void _glfwInputWindowFocus(_GLFWwindow* window, GLboolean activated)
{
    if (activated)
    {
        if (_glfwLibrary.activeWindow == window)
            return;

        _glfwLibrary.activeWindow = window;

        if (_glfwLibrary.windowFocusCallback)
            _glfwLibrary.windowFocusCallback(window, activated);
    }
    else
    {
        int i;

        if (_glfwLibrary.activeWindow != window)
            return;

        // Release all pressed keyboard keys
        for (i = 0;  i <= GLFW_KEY_LAST;  i++)
        {
            if (window->key[i] == GLFW_PRESS)
                _glfwInputKey(window, i, GLFW_RELEASE);
        }

        // Release all pressed mouse buttons
        for (i = 0;  i <= GLFW_MOUSE_BUTTON_LAST;  i++)
        {
            if (window->mouseButton[i] == GLFW_PRESS)
                _glfwInputMouseClick(window, i, GLFW_RELEASE);
        }

        _glfwLibrary.activeWindow = NULL;

        if (_glfwLibrary.windowFocusCallback)
            _glfwLibrary.windowFocusCallback(window, activated);
    }
}


//========================================================================
// Register window position events
//========================================================================

void _glfwInputWindowPos(_GLFWwindow* window, int x, int y)
{
    window->positionX = x;
    window->positionY = y;
}


//========================================================================
// Register window size events
//========================================================================

void _glfwInputWindowSize(_GLFWwindow* window, int width, int height)
{
    if (window->width == width && window->height == height)
        return;

    window->width = width;
    window->height = height;

    if (_glfwLibrary.windowSizeCallback)
        _glfwLibrary.windowSizeCallback(window, width, height);
}


//========================================================================
// Register window size events
//========================================================================

void _glfwInputWindowIconify(_GLFWwindow* window, int iconified)
{
    if (window->iconified == iconified)
        return;

    window->iconified = iconified;

    if (_glfwLibrary.windowIconifyCallback)
        _glfwLibrary.windowIconifyCallback(window, iconified);
}


//========================================================================
// Register window visibility events
//========================================================================

void _glfwInputWindowVisibility(_GLFWwindow* window, int visible)
{
    window->visible = visible;
}


//========================================================================
// Register window damage events
//========================================================================

void _glfwInputWindowDamage(_GLFWwindow* window)
{
    if (_glfwLibrary.windowRefreshCallback)
        _glfwLibrary.windowRefreshCallback(window);
}


//========================================================================
// Register window close request events
//========================================================================

void _glfwInputWindowCloseRequest(_GLFWwindow* window)
{
    if (_glfwLibrary.windowCloseCallback)
        window->closeRequested = _glfwLibrary.windowCloseCallback(window);
    else
        window->closeRequested = GL_TRUE;
}


//////////////////////////////////////////////////////////////////////////
//////                        GLFW public API                       //////
//////////////////////////////////////////////////////////////////////////

//========================================================================
// Create the GLFW window and its associated context
//========================================================================

GLFWAPI GLFWwindow glfwCreateWindow(int width, int height,
                                    const char* title,
                                    GLFWmonitor monitor,
                                    GLFWwindow share)
{
    _GLFWfbconfig fbconfig;
    _GLFWwndconfig wndconfig;
    _GLFWwindow* window;
    _GLFWwindow* previous;

    if (!_glfwInitialized)
    {
        _glfwSetError(GLFW_NOT_INITIALIZED, NULL);
        return NULL;
    }

    // We need to copy these values before doing anything that can fail, as the
    // window hints should be cleared after each call even if it fails

    // Set up desired framebuffer config
    fbconfig.redBits        = Max(_glfwLibrary.hints.redBits, 0);
    fbconfig.greenBits      = Max(_glfwLibrary.hints.greenBits, 0);
    fbconfig.blueBits       = Max(_glfwLibrary.hints.blueBits, 0);
    fbconfig.alphaBits      = Max(_glfwLibrary.hints.alphaBits, 0);
    fbconfig.depthBits      = Max(_glfwLibrary.hints.depthBits, 0);
    fbconfig.stencilBits    = Max(_glfwLibrary.hints.stencilBits, 0);
    fbconfig.accumRedBits   = Max(_glfwLibrary.hints.accumRedBits, 0);
    fbconfig.accumGreenBits = Max(_glfwLibrary.hints.accumGreenBits, 0);
    fbconfig.accumBlueBits  = Max(_glfwLibrary.hints.accumBlueBits, 0);
    fbconfig.accumAlphaBits = Max(_glfwLibrary.hints.accumAlphaBits, 0);
    fbconfig.auxBuffers     = Max(_glfwLibrary.hints.auxBuffers, 0);
    fbconfig.stereo         = _glfwLibrary.hints.stereo ? GL_TRUE : GL_FALSE;
    fbconfig.samples        = Max(_glfwLibrary.hints.samples, 0);

    // Set up desired window config
    wndconfig.title          = title;
    wndconfig.refreshRate    = Max(_glfwLibrary.hints.refreshRate, 0);
    wndconfig.resizable      = _glfwLibrary.hints.resizable ? GL_TRUE : GL_FALSE;
    wndconfig.visible        = _glfwLibrary.hints.visible ? GL_TRUE : GL_FALSE;
    wndconfig.glMajor        = _glfwLibrary.hints.glMajor;
    wndconfig.glMinor        = _glfwLibrary.hints.glMinor;
    wndconfig.glForward      = _glfwLibrary.hints.glForward ? GL_TRUE : GL_FALSE;
    wndconfig.glDebug        = _glfwLibrary.hints.glDebug ? GL_TRUE : GL_FALSE;
    wndconfig.glProfile      = _glfwLibrary.hints.glProfile;
    wndconfig.glRobustness   = _glfwLibrary.hints.glRobustness ? GL_TRUE : GL_FALSE;
<<<<<<< HEAD
    wndconfig.monitor        = (_GLFWmonitor*) monitor;
    wndconfig.share          = share;
=======
    wndconfig.share          = (_GLFWwindow*) share;
>>>>>>> 410a4e29

    // Reset to default values for the next call
    _glfwSetDefaultWindowHints();

    // Check the OpenGL bits of the window config
    if (!_glfwIsValidContextConfig(&wndconfig))
        return GL_FALSE;

    // Save the currently current context so it can be restored later
    previous = glfwGetCurrentContext();

    // Check width & height
    if (width > 0 && height <= 0)
    {
        // Set the window aspect ratio to 4:3
        height = (width * 3) / 4;
    }
    else if (width <= 0 && height > 0)
    {
        // Set the window aspect ratio to 4:3
        width = (height * 4) / 3;
    }
    else if (width <= 0 && height <= 0)
    {
        // Default window size
        width  = 640;
        height = 480;
    }

    window = (_GLFWwindow*) malloc(sizeof(_GLFWwindow));
    if (!window)
    {
        _glfwSetError(GLFW_OUT_OF_MEMORY, NULL);
        return NULL;
    }

    memset(window, 0, sizeof(_GLFWwindow));

    window->next = _glfwLibrary.windowListHead;
    _glfwLibrary.windowListHead = window;

    // Remember window settings
    window->width      = width;
    window->height     = height;
    window->resizable  = wndconfig.resizable;
    window->cursorMode = GLFW_CURSOR_NORMAL;
    window->systemKeys = GL_TRUE;
    window->monitor    = (_GLFWmonitor*) monitor;

    // Open the actual window and create its context
    if (!_glfwPlatformCreateWindow(window, &wndconfig, &fbconfig))
    {
        glfwDestroyWindow(window);
        glfwMakeContextCurrent(previous);
        return GL_FALSE;
    }

    // Cache the actual (as opposed to requested) window parameters
    _glfwPlatformRefreshWindowParams(window);

    glfwMakeContextCurrent(window);

    // Cache the actual (as opposed to requested) context parameters
    if (!_glfwRefreshContextParams())
    {
        glfwDestroyWindow(window);
        glfwMakeContextCurrent(previous);
        return GL_FALSE;
    }

    // Verify the context against the requested parameters
    if (!_glfwIsValidContext(&wndconfig))
    {
        glfwDestroyWindow(window);
        glfwMakeContextCurrent(previous);
        return GL_FALSE;
    }

    // Clearing the front buffer to black to avoid garbage pixels left over
    // from previous uses of our bit of VRAM
    glClear(GL_COLOR_BUFFER_BIT);
    _glfwPlatformSwapBuffers(window);

    // Restore the previously current context (or NULL)
    glfwMakeContextCurrent(previous);

    // The GLFW specification states that fullscreen windows have the cursor
    // captured by default
    if (wndconfig.monitor)
        glfwSetInputMode(window, GLFW_CURSOR_MODE, GLFW_CURSOR_CAPTURED);

    if (wndconfig.monitor == NULL && wndconfig.visible)
        glfwShowWindow(window);

    return window;
}


//========================================================================
// Set hints for creating the window
//========================================================================

GLFWAPI void glfwWindowHint(int target, int hint)
{
    if (!_glfwInitialized)
    {
        _glfwSetError(GLFW_NOT_INITIALIZED, NULL);
        return;
    }

    switch (target)
    {
        case GLFW_RED_BITS:
            _glfwLibrary.hints.redBits = hint;
            break;
        case GLFW_GREEN_BITS:
            _glfwLibrary.hints.greenBits = hint;
            break;
        case GLFW_BLUE_BITS:
            _glfwLibrary.hints.blueBits = hint;
            break;
        case GLFW_ALPHA_BITS:
            _glfwLibrary.hints.alphaBits = hint;
            break;
        case GLFW_DEPTH_BITS:
            _glfwLibrary.hints.depthBits = hint;
            break;
        case GLFW_STENCIL_BITS:
            _glfwLibrary.hints.stencilBits = hint;
            break;
        case GLFW_REFRESH_RATE:
            _glfwLibrary.hints.refreshRate = hint;
            break;
        case GLFW_ACCUM_RED_BITS:
            _glfwLibrary.hints.accumRedBits = hint;
            break;
        case GLFW_ACCUM_GREEN_BITS:
            _glfwLibrary.hints.accumGreenBits = hint;
            break;
        case GLFW_ACCUM_BLUE_BITS:
            _glfwLibrary.hints.accumBlueBits = hint;
            break;
        case GLFW_ACCUM_ALPHA_BITS:
            _glfwLibrary.hints.accumAlphaBits = hint;
            break;
        case GLFW_AUX_BUFFERS:
            _glfwLibrary.hints.auxBuffers = hint;
            break;
        case GLFW_STEREO:
            _glfwLibrary.hints.stereo = hint;
            break;
        case GLFW_RESIZABLE:
            _glfwLibrary.hints.resizable = hint;
            break;
        case GLFW_VISIBLE:
            _glfwLibrary.hints.visible = hint;
            break;
        case GLFW_FSAA_SAMPLES:
            _glfwLibrary.hints.samples = hint;
            break;
        case GLFW_OPENGL_VERSION_MAJOR:
            _glfwLibrary.hints.glMajor = hint;
            break;
        case GLFW_OPENGL_VERSION_MINOR:
            _glfwLibrary.hints.glMinor = hint;
            break;
        case GLFW_OPENGL_FORWARD_COMPAT:
            _glfwLibrary.hints.glForward = hint;
            break;
        case GLFW_OPENGL_DEBUG_CONTEXT:
            _glfwLibrary.hints.glDebug = hint;
            break;
        case GLFW_OPENGL_PROFILE:
            _glfwLibrary.hints.glProfile = hint;
            break;
        case GLFW_OPENGL_ROBUSTNESS:
            _glfwLibrary.hints.glRobustness = hint;
            break;
        default:
            _glfwSetError(GLFW_INVALID_ENUM, NULL);
            break;
    }
}


//========================================================================
// Properly kill the window / video display
//========================================================================

GLFWAPI void glfwDestroyWindow(GLFWwindow handle)
{
    _GLFWwindow* window = (_GLFWwindow*) handle;

    if (!_glfwInitialized)
    {
        _glfwSetError(GLFW_NOT_INITIALIZED, NULL);
        return;
    }

    // Allow closing of NULL (to match the behavior of free)
    if (window == NULL)
        return;

    // Clear the current context if this window's context is current
    // TODO: Re-examine this in light of multithreading
    if (window == _glfwPlatformGetCurrentContext())
        _glfwPlatformMakeContextCurrent(NULL);

    // Clear the active window pointer if this is the active window
    if (window == _glfwLibrary.activeWindow)
        _glfwLibrary.activeWindow = NULL;

    _glfwPlatformDestroyWindow(window);

    // Unlink window from global linked list
    {
        _GLFWwindow** prev = &_glfwLibrary.windowListHead;

        while (*prev != window)
            prev = &((*prev)->next);

        *prev = window->next;
    }

    free(window);
}


//========================================================================
// Set the window title
//========================================================================

GLFWAPI void glfwSetWindowTitle(GLFWwindow handle, const char* title)
{
    _GLFWwindow* window = (_GLFWwindow*) handle;

    if (!_glfwInitialized)
    {
        _glfwSetError(GLFW_NOT_INITIALIZED, NULL);
        return;
    }

    _glfwPlatformSetWindowTitle(window, title);
}


//========================================================================
// Get the window size
//========================================================================

GLFWAPI void glfwGetWindowSize(GLFWwindow handle, int* width, int* height)
{
    _GLFWwindow* window = (_GLFWwindow*) handle;

    if (!_glfwInitialized)
    {
        _glfwSetError(GLFW_NOT_INITIALIZED, NULL);
        return;
    }

    if (width != NULL)
        *width = window->width;

    if (height != NULL)
        *height = window->height;
}


//========================================================================
// Set the window size
//========================================================================

GLFWAPI void glfwSetWindowSize(GLFWwindow handle, int width, int height)
{
    _GLFWwindow* window = (_GLFWwindow*) handle;

    if (!_glfwInitialized)
    {
        _glfwSetError(GLFW_NOT_INITIALIZED, NULL);
        return;
    }

    if (window->iconified)
    {
        // TODO: Figure out if this is an error
        return;
    }

    // Don't do anything if the window size did not change
    if (width == window->width && height == window->height)
        return;

    _glfwPlatformSetWindowSize(window, width, height);

    if (window->monitor)
    {
        // Refresh window parameters (may have changed due to changed video
        // modes)
        _glfwPlatformRefreshWindowParams(window);
    }
}


//========================================================================
// Get the window position
//========================================================================

GLFWAPI void glfwGetWindowPos(GLFWwindow handle, int* xpos, int* ypos)
{
    _GLFWwindow* window = (_GLFWwindow*) handle;

    if (!_glfwInitialized)
    {
        _glfwSetError(GLFW_NOT_INITIALIZED, NULL);
        return;
    }

    if (xpos != NULL)
        *xpos = window->positionX;

    if (ypos != NULL)
        *ypos = window->positionY;
}


//========================================================================
// Set the window position
//========================================================================

GLFWAPI void glfwSetWindowPos(GLFWwindow handle, int xpos, int ypos)
{
    _GLFWwindow* window = (_GLFWwindow*) handle;

    if (!_glfwInitialized)
    {
        _glfwSetError(GLFW_NOT_INITIALIZED, NULL);
        return;
    }

    if (window->monitor || window->iconified)
    {
        // TODO: Figure out if this is an error
        return;
    }

    _glfwPlatformSetWindowPos(window, xpos, ypos);
}


//========================================================================
// Window iconification
//========================================================================

GLFWAPI void glfwIconifyWindow(GLFWwindow handle)
{
    _GLFWwindow* window = (_GLFWwindow*) handle;

    if (!_glfwInitialized)
    {
        _glfwSetError(GLFW_NOT_INITIALIZED, NULL);
        return;
    }

    if (window->iconified)
        return;

    _glfwPlatformIconifyWindow(window);
}


//========================================================================
// Window un-iconification
//========================================================================

GLFWAPI void glfwRestoreWindow(GLFWwindow handle)
{
    _GLFWwindow* window = (_GLFWwindow*) handle;

    if (!_glfwInitialized)
    {
        _glfwSetError(GLFW_NOT_INITIALIZED, NULL);
        return;
    }

    if (!window->iconified)
        return;

    _glfwPlatformRestoreWindow(window);

    if (window->monitor)
        _glfwPlatformRefreshWindowParams(window);
}


//========================================================================
// Window show
//========================================================================

GLFWAPI void glfwShowWindow(GLFWwindow handle)
{
    _GLFWwindow* window = (_GLFWwindow*) handle;

    if (!_glfwInitialized)
    {
        _glfwSetError(GLFW_NOT_INITIALIZED, NULL);
        return;
    }

    if (window->monitor)
        return;

    _glfwPlatformShowWindow(window);
}


//========================================================================
// Window hide
//========================================================================

GLFWAPI void glfwHideWindow(GLFWwindow handle)
{
    _GLFWwindow* window = (_GLFWwindow*) handle;

    if (!_glfwInitialized)
    {
        _glfwSetError(GLFW_NOT_INITIALIZED, NULL);
        return;
    }

    if (window->monitor)
        return;

    _glfwPlatformHideWindow(window);
}


//========================================================================
// Get window parameter
//========================================================================

GLFWAPI int glfwGetWindowParam(GLFWwindow handle, int param)
{
    _GLFWwindow* window = (_GLFWwindow*) handle;

    if (!_glfwInitialized)
    {
        _glfwSetError(GLFW_NOT_INITIALIZED, NULL);
        return 0;
    }

    switch (param)
    {
        case GLFW_ACTIVE:
            return window == _glfwLibrary.activeWindow;
        case GLFW_ICONIFIED:
            return window->iconified;
        case GLFW_CLOSE_REQUESTED:
            return window->closeRequested;
        case GLFW_REFRESH_RATE:
            return window->refreshRate;
        case GLFW_RESIZABLE:
            return window->resizable;
        case GLFW_VISIBLE:
            return window->visible;
        case GLFW_OPENGL_VERSION_MAJOR:
            return window->glMajor;
        case GLFW_OPENGL_VERSION_MINOR:
            return window->glMinor;
        case GLFW_OPENGL_REVISION:
            return window->glRevision;
        case GLFW_OPENGL_FORWARD_COMPAT:
            return window->glForward;
        case GLFW_OPENGL_DEBUG_CONTEXT:
            return window->glDebug;
        case GLFW_OPENGL_PROFILE:
            return window->glProfile;
        case GLFW_OPENGL_ROBUSTNESS:
            return window->glRobustness;
    }

    _glfwSetError(GLFW_INVALID_ENUM, NULL);
    return 0;
}


//========================================================================
// Set the user pointer for the specified window
//========================================================================

GLFWAPI void glfwSetWindowUserPointer(GLFWwindow handle, void* pointer)
{
    _GLFWwindow* window = (_GLFWwindow*) handle;

    if (!_glfwInitialized)
    {
        _glfwSetError(GLFW_NOT_INITIALIZED, NULL);
        return;
    }

    window->userPointer = pointer;
}


//========================================================================
// Get the user pointer for the specified window
//========================================================================

GLFWAPI void* glfwGetWindowUserPointer(GLFWwindow handle)
{
    _GLFWwindow* window = (_GLFWwindow*) handle;

    if (!_glfwInitialized)
    {
        _glfwSetError(GLFW_NOT_INITIALIZED, NULL);
        return NULL;
    }

    return window->userPointer;
}


//========================================================================
// Set callback function for window size changes
//========================================================================

GLFWAPI void glfwSetWindowSizeCallback(GLFWwindowsizefun cbfun)
{
    if (!_glfwInitialized)
    {
        _glfwSetError(GLFW_NOT_INITIALIZED, NULL);
        return;
    }

    _glfwLibrary.windowSizeCallback = cbfun;
}


//========================================================================
// Set callback function for window close events
//========================================================================

GLFWAPI void glfwSetWindowCloseCallback(GLFWwindowclosefun cbfun)
{
    if (!_glfwInitialized)
    {
        _glfwSetError(GLFW_NOT_INITIALIZED, NULL);
        return;
    }

    _glfwLibrary.windowCloseCallback = cbfun;
}


//========================================================================
// Set callback function for window refresh events
//========================================================================

GLFWAPI void glfwSetWindowRefreshCallback(GLFWwindowrefreshfun cbfun)
{
    if (!_glfwInitialized)
    {
        _glfwSetError(GLFW_NOT_INITIALIZED, NULL);
        return;
    }

    _glfwLibrary.windowRefreshCallback = cbfun;
}


//========================================================================
// Set callback function for window focus events
//========================================================================

GLFWAPI void glfwSetWindowFocusCallback(GLFWwindowfocusfun cbfun)
{
    if (!_glfwInitialized)
    {
        _glfwSetError(GLFW_NOT_INITIALIZED, NULL);
        return;
    }

    _glfwLibrary.windowFocusCallback = cbfun;
}


//========================================================================
// Set callback function for window iconification events
//========================================================================

GLFWAPI void glfwSetWindowIconifyCallback(GLFWwindowiconifyfun cbfun)
{
    if (!_glfwInitialized)
    {
        _glfwSetError(GLFW_NOT_INITIALIZED, NULL);
        return;
    }

    _glfwLibrary.windowIconifyCallback = cbfun;
}


//========================================================================
// Poll for new window and input events
//========================================================================

GLFWAPI void glfwPollEvents(void)
{
    if (!_glfwInitialized)
    {
        _glfwSetError(GLFW_NOT_INITIALIZED, NULL);
        return;
    }

    clearScrollOffsets();

    _glfwPlatformPollEvents();
}


//========================================================================
// Wait for new window and input events
//========================================================================

GLFWAPI void glfwWaitEvents(void)
{
    if (!_glfwInitialized)
    {
        _glfwSetError(GLFW_NOT_INITIALIZED, NULL);
        return;
    }

    clearScrollOffsets();

    _glfwPlatformWaitEvents();
}
<|MERGE_RESOLUTION|>--- conflicted
+++ resolved
@@ -268,12 +268,8 @@
     wndconfig.glDebug        = _glfwLibrary.hints.glDebug ? GL_TRUE : GL_FALSE;
     wndconfig.glProfile      = _glfwLibrary.hints.glProfile;
     wndconfig.glRobustness   = _glfwLibrary.hints.glRobustness ? GL_TRUE : GL_FALSE;
-<<<<<<< HEAD
     wndconfig.monitor        = (_GLFWmonitor*) monitor;
-    wndconfig.share          = share;
-=======
     wndconfig.share          = (_GLFWwindow*) share;
->>>>>>> 410a4e29
 
     // Reset to default values for the next call
     _glfwSetDefaultWindowHints();
