--- conflicted
+++ resolved
@@ -244,17 +244,15 @@
 // Time
 void _glfwInitTimer(void);
 
-<<<<<<< HEAD
 // Monitor support
 _GLFWmonitor* _glfwCreateMonitors(void);
 _GLFWmonitor* _glfwDestroyMonitor(_GLFWmonitor* monitor);
-=======
+
 // OpenGL support
 int _glfwCreateContext(_GLFWwindow* window,
                        const _GLFWwndconfig* wndconfig,
                        const _GLFWfbconfig* fbconfig);
 void _glfwDestroyContext(_GLFWwindow* window);
->>>>>>> 3c912cbc
 
 // Fullscreen support
 void _glfwSetVideoMode(int* width, int* height,
