//========================================================================
// GLFW - An OpenGL library
// Platform:    X11/GLX
// API version: 3.0
// WWW:         http://www.glfw.org/
//------------------------------------------------------------------------
// Copyright (c) 2002-2006 Marcus Geelnard
// Copyright (c) 2006-2010 Camilla Berglund <elmindreda@elmindreda.org>
//
// This software is provided 'as-is', without any express or implied
// warranty. In no event will the authors be held liable for any damages
// arising from the use of this software.
//
// Permission is granted to anyone to use this software for any purpose,
// including commercial applications, and to alter it and redistribute it
// freely, subject to the following restrictions:
//
// 1. The origin of this software must not be misrepresented; you must not
//    claim that you wrote the original software. If you use this software
//    in a product, an acknowledgment in the product documentation would
//    be appreciated but is not required.
//
// 2. Altered source versions must be plainly marked as such, and must not
//    be misrepresented as being the original software.
//
// 3. This notice may not be removed or altered from any source
//    distribution.
//
//========================================================================

#include "internal.h"

#include <stdlib.h>
#include <string.h>
#include <limits.h>


//========================================================================
// Translate an X11 key code to a GLFW key code.
//========================================================================

static int keyCodeToGLFWKeyCode(int keyCode)
{
    int keySym;

    // Valid key code range is  [8,255], according to the XLib manual
    if (keyCode < 8 || keyCode > 255)
        return -1;

    // Try secondary keysym, for numeric keypad keys
    // Note: This way we always force "NumLock = ON", which is intentional
    // since the returned key code should correspond to a physical
    // location.
#if defined(_GLFW_HAS_XKB)
    keySym = XkbKeycodeToKeysym(_glfwLibrary.X11.display, keyCode, 1, 0);
#else
    keySym = XKeycodeToKeysym(_glfwLibrary.X11.display, keyCode, 1);
#endif
    switch (keySym)
    {
        case XK_KP_0:           return GLFW_KEY_KP_0;
        case XK_KP_1:           return GLFW_KEY_KP_1;
        case XK_KP_2:           return GLFW_KEY_KP_2;
        case XK_KP_3:           return GLFW_KEY_KP_3;
        case XK_KP_4:           return GLFW_KEY_KP_4;
        case XK_KP_5:           return GLFW_KEY_KP_5;
        case XK_KP_6:           return GLFW_KEY_KP_6;
        case XK_KP_7:           return GLFW_KEY_KP_7;
        case XK_KP_8:           return GLFW_KEY_KP_8;
        case XK_KP_9:           return GLFW_KEY_KP_9;
        case XK_KP_Separator:
        case XK_KP_Decimal:     return GLFW_KEY_KP_DECIMAL;
        case XK_KP_Equal:       return GLFW_KEY_KP_EQUAL;
        case XK_KP_Enter:       return GLFW_KEY_KP_ENTER;
        default:                break;
    }

    // Now try pimary keysym for function keys (non-printable keys). These
    // should not be layout dependent (i.e. US layout and international
    // layouts should give the same result).
#if defined(_GLFW_HAS_XKB)
    keySym = XkbKeycodeToKeysym(_glfwLibrary.X11.display, keyCode, 0, 0);
#else
    keySym = XKeycodeToKeysym(_glfwLibrary.X11.display, keyCode, 0);
#endif

    switch (keySym)
    {
        case XK_Escape:         return GLFW_KEY_ESCAPE;
        case XK_Tab:            return GLFW_KEY_TAB;
        case XK_Shift_L:        return GLFW_KEY_LEFT_SHIFT;
        case XK_Shift_R:        return GLFW_KEY_RIGHT_SHIFT;
        case XK_Control_L:      return GLFW_KEY_LEFT_CONTROL;
        case XK_Control_R:      return GLFW_KEY_RIGHT_CONTROL;
        case XK_Meta_L:
        case XK_Alt_L:          return GLFW_KEY_LEFT_ALT;
        case XK_Mode_switch: // Mapped to Alt_R on many keyboards
        case XK_ISO_Level3_Shift: // AltGr on at least some machines
        case XK_Meta_R:
        case XK_Alt_R:          return GLFW_KEY_RIGHT_ALT;
        case XK_Super_L:        return GLFW_KEY_LEFT_SUPER;
        case XK_Super_R:        return GLFW_KEY_RIGHT_SUPER;
        case XK_Menu:           return GLFW_KEY_MENU;
        case XK_Num_Lock:       return GLFW_KEY_NUM_LOCK;
        case XK_Caps_Lock:      return GLFW_KEY_CAPS_LOCK;
        case XK_Scroll_Lock:    return GLFW_KEY_SCROLL_LOCK;
        case XK_Pause:          return GLFW_KEY_PAUSE;
        case XK_Delete:         return GLFW_KEY_DELETE;
        case XK_BackSpace:      return GLFW_KEY_BACKSPACE;
        case XK_Return:         return GLFW_KEY_ENTER;
        case XK_Home:           return GLFW_KEY_HOME;
        case XK_End:            return GLFW_KEY_END;
        case XK_Page_Up:        return GLFW_KEY_PAGE_UP;
        case XK_Page_Down:      return GLFW_KEY_PAGE_DOWN;
        case XK_Insert:         return GLFW_KEY_INSERT;
        case XK_Left:           return GLFW_KEY_LEFT;
        case XK_Right:          return GLFW_KEY_RIGHT;
        case XK_Down:           return GLFW_KEY_DOWN;
        case XK_Up:             return GLFW_KEY_UP;
        case XK_F1:             return GLFW_KEY_F1;
        case XK_F2:             return GLFW_KEY_F2;
        case XK_F3:             return GLFW_KEY_F3;
        case XK_F4:             return GLFW_KEY_F4;
        case XK_F5:             return GLFW_KEY_F5;
        case XK_F6:             return GLFW_KEY_F6;
        case XK_F7:             return GLFW_KEY_F7;
        case XK_F8:             return GLFW_KEY_F8;
        case XK_F9:             return GLFW_KEY_F9;
        case XK_F10:            return GLFW_KEY_F10;
        case XK_F11:            return GLFW_KEY_F11;
        case XK_F12:            return GLFW_KEY_F12;
        case XK_F13:            return GLFW_KEY_F13;
        case XK_F14:            return GLFW_KEY_F14;
        case XK_F15:            return GLFW_KEY_F15;
        case XK_F16:            return GLFW_KEY_F16;
        case XK_F17:            return GLFW_KEY_F17;
        case XK_F18:            return GLFW_KEY_F18;
        case XK_F19:            return GLFW_KEY_F19;
        case XK_F20:            return GLFW_KEY_F20;
        case XK_F21:            return GLFW_KEY_F21;
        case XK_F22:            return GLFW_KEY_F22;
        case XK_F23:            return GLFW_KEY_F23;
        case XK_F24:            return GLFW_KEY_F24;
        case XK_F25:            return GLFW_KEY_F25;

        // Numeric keypad
        case XK_KP_Divide:      return GLFW_KEY_KP_DIVIDE;
        case XK_KP_Multiply:    return GLFW_KEY_KP_MULTIPLY;
        case XK_KP_Subtract:    return GLFW_KEY_KP_SUBTRACT;
        case XK_KP_Add:         return GLFW_KEY_KP_ADD;

        // These should have been detected in secondary keysym test above!
        case XK_KP_Insert:      return GLFW_KEY_KP_0;
        case XK_KP_End:         return GLFW_KEY_KP_1;
        case XK_KP_Down:        return GLFW_KEY_KP_2;
        case XK_KP_Page_Down:   return GLFW_KEY_KP_3;
        case XK_KP_Left:        return GLFW_KEY_KP_4;
        case XK_KP_Right:       return GLFW_KEY_KP_6;
        case XK_KP_Home:        return GLFW_KEY_KP_7;
        case XK_KP_Up:          return GLFW_KEY_KP_8;
        case XK_KP_Page_Up:     return GLFW_KEY_KP_9;
        case XK_KP_Delete:      return GLFW_KEY_KP_DECIMAL;
        case XK_KP_Equal:       return GLFW_KEY_KP_EQUAL;
        case XK_KP_Enter:       return GLFW_KEY_KP_ENTER;

        // Last resort: Check for printable keys (should not happen if the XKB
        // extension is available). This will give a layout dependent mapping
        // (which is wrong, and we may miss some keys, especially on non-US
        // keyboards), but it's better than nothing...
        case XK_a:              return GLFW_KEY_A;
        case XK_b:              return GLFW_KEY_B;
        case XK_c:              return GLFW_KEY_C;
        case XK_d:              return GLFW_KEY_D;
        case XK_e:              return GLFW_KEY_E;
        case XK_f:              return GLFW_KEY_F;
        case XK_g:              return GLFW_KEY_G;
        case XK_h:              return GLFW_KEY_H;
        case XK_i:              return GLFW_KEY_I;
        case XK_j:              return GLFW_KEY_J;
        case XK_k:              return GLFW_KEY_K;
        case XK_l:              return GLFW_KEY_L;
        case XK_m:              return GLFW_KEY_M;
        case XK_n:              return GLFW_KEY_N;
        case XK_o:              return GLFW_KEY_O;
        case XK_p:              return GLFW_KEY_P;
        case XK_q:              return GLFW_KEY_Q;
        case XK_r:              return GLFW_KEY_R;
        case XK_s:              return GLFW_KEY_S;
        case XK_t:              return GLFW_KEY_T;
        case XK_u:              return GLFW_KEY_U;
        case XK_v:              return GLFW_KEY_V;
        case XK_w:              return GLFW_KEY_W;
        case XK_x:              return GLFW_KEY_X;
        case XK_y:              return GLFW_KEY_Y;
        case XK_z:              return GLFW_KEY_Z;
        case XK_1:              return GLFW_KEY_1;
        case XK_2:              return GLFW_KEY_2;
        case XK_3:              return GLFW_KEY_3;
        case XK_4:              return GLFW_KEY_4;
        case XK_5:              return GLFW_KEY_5;
        case XK_6:              return GLFW_KEY_6;
        case XK_7:              return GLFW_KEY_7;
        case XK_8:              return GLFW_KEY_8;
        case XK_9:              return GLFW_KEY_9;
        case XK_0:              return GLFW_KEY_0;
        case XK_space:          return GLFW_KEY_SPACE;
        case XK_minus:          return GLFW_KEY_MINUS;
        case XK_equal:          return GLFW_KEY_EQUAL;
        case XK_bracketleft:    return GLFW_KEY_LEFT_BRACKET;
        case XK_bracketright:   return GLFW_KEY_RIGHT_BRACKET;
        case XK_backslash:      return GLFW_KEY_BACKSLASH;
        case XK_semicolon:      return GLFW_KEY_SEMICOLON;
        case XK_apostrophe:     return GLFW_KEY_APOSTROPHE;
        case XK_grave:          return GLFW_KEY_GRAVE_ACCENT;
        case XK_comma:          return GLFW_KEY_COMMA;
        case XK_period:         return GLFW_KEY_PERIOD;
        case XK_slash:          return GLFW_KEY_SLASH;
        case XK_less:           return GLFW_KEY_WORLD_1; // At least in some layouts...
        default:                break;
    }

    // No matching translation was found, so return -1
    return -1;
}


//========================================================================
// Update the key code LUT
//========================================================================

static void updateKeyCodeLUT(void)
{
    int keyCode;

    // Clear the LUT
    for (keyCode = 0;  keyCode < 256;  keyCode++)
        _glfwLibrary.X11.keyCodeLUT[keyCode] = -1;

#if defined(_GLFW_HAS_XKB)
    // If the Xkb extension is available, use it to determine physical key
    // locations independently of the current keyboard layout
    if (_glfwLibrary.X11.Xkb.available)
    {
        int i, keyCodeGLFW;
        char name[XkbKeyNameLength + 1];
        XkbDescPtr descr;

        // Get keyboard description
        descr = XkbGetKeyboard(_glfwLibrary.X11.display,
                               XkbAllComponentsMask,
                               XkbUseCoreKbd);

        // Find the X11 key code -> GLFW key code mapping
        for (keyCode = descr->min_key_code; keyCode <= descr->max_key_code; ++keyCode)
        {
            // Get the key name
            for (i = 0;  i < XkbKeyNameLength;  i++)
                name[i] = descr->names->keys[keyCode].name[i];

            name[XkbKeyNameLength] = 0;

            // Map the key name to a GLFW key code. Note: We only map printable
            // keys here, and we use the US keyboard layout. The rest of the
            // keys (function keys) are mapped using traditional KeySym
            // translations.
            if (strcmp(name, "TLDE") == 0) keyCodeGLFW = GLFW_KEY_GRAVE_ACCENT;
            else if (strcmp(name, "AE01") == 0) keyCodeGLFW = GLFW_KEY_1;
            else if (strcmp(name, "AE02") == 0) keyCodeGLFW = GLFW_KEY_2;
            else if (strcmp(name, "AE03") == 0) keyCodeGLFW = GLFW_KEY_3;
            else if (strcmp(name, "AE04") == 0) keyCodeGLFW = GLFW_KEY_4;
            else if (strcmp(name, "AE05") == 0) keyCodeGLFW = GLFW_KEY_5;
            else if (strcmp(name, "AE06") == 0) keyCodeGLFW = GLFW_KEY_6;
            else if (strcmp(name, "AE07") == 0) keyCodeGLFW = GLFW_KEY_7;
            else if (strcmp(name, "AE08") == 0) keyCodeGLFW = GLFW_KEY_8;
            else if (strcmp(name, "AE09") == 0) keyCodeGLFW = GLFW_KEY_9;
            else if (strcmp(name, "AE10") == 0) keyCodeGLFW = GLFW_KEY_0;
            else if (strcmp(name, "AE11") == 0) keyCodeGLFW = GLFW_KEY_MINUS;
            else if (strcmp(name, "AE12") == 0) keyCodeGLFW = GLFW_KEY_EQUAL;
            else if (strcmp(name, "AD01") == 0) keyCodeGLFW = GLFW_KEY_Q;
            else if (strcmp(name, "AD02") == 0) keyCodeGLFW = GLFW_KEY_W;
            else if (strcmp(name, "AD03") == 0) keyCodeGLFW = GLFW_KEY_E;
            else if (strcmp(name, "AD04") == 0) keyCodeGLFW = GLFW_KEY_R;
            else if (strcmp(name, "AD05") == 0) keyCodeGLFW = GLFW_KEY_T;
            else if (strcmp(name, "AD06") == 0) keyCodeGLFW = GLFW_KEY_Y;
            else if (strcmp(name, "AD07") == 0) keyCodeGLFW = GLFW_KEY_U;
            else if (strcmp(name, "AD08") == 0) keyCodeGLFW = GLFW_KEY_I;
            else if (strcmp(name, "AD09") == 0) keyCodeGLFW = GLFW_KEY_O;
            else if (strcmp(name, "AD10") == 0) keyCodeGLFW = GLFW_KEY_P;
            else if (strcmp(name, "AD11") == 0) keyCodeGLFW = GLFW_KEY_LEFT_BRACKET;
            else if (strcmp(name, "AD12") == 0) keyCodeGLFW = GLFW_KEY_RIGHT_BRACKET;
            else if (strcmp(name, "AC01") == 0) keyCodeGLFW = GLFW_KEY_A;
            else if (strcmp(name, "AC02") == 0) keyCodeGLFW = GLFW_KEY_S;
            else if (strcmp(name, "AC03") == 0) keyCodeGLFW = GLFW_KEY_D;
            else if (strcmp(name, "AC04") == 0) keyCodeGLFW = GLFW_KEY_F;
            else if (strcmp(name, "AC05") == 0) keyCodeGLFW = GLFW_KEY_G;
            else if (strcmp(name, "AC06") == 0) keyCodeGLFW = GLFW_KEY_H;
            else if (strcmp(name, "AC07") == 0) keyCodeGLFW = GLFW_KEY_J;
            else if (strcmp(name, "AC08") == 0) keyCodeGLFW = GLFW_KEY_K;
            else if (strcmp(name, "AC09") == 0) keyCodeGLFW = GLFW_KEY_L;
            else if (strcmp(name, "AC10") == 0) keyCodeGLFW = GLFW_KEY_SEMICOLON;
            else if (strcmp(name, "AC11") == 0) keyCodeGLFW = GLFW_KEY_APOSTROPHE;
            else if (strcmp(name, "AB01") == 0) keyCodeGLFW = GLFW_KEY_Z;
            else if (strcmp(name, "AB02") == 0) keyCodeGLFW = GLFW_KEY_X;
            else if (strcmp(name, "AB03") == 0) keyCodeGLFW = GLFW_KEY_C;
            else if (strcmp(name, "AB04") == 0) keyCodeGLFW = GLFW_KEY_V;
            else if (strcmp(name, "AB05") == 0) keyCodeGLFW = GLFW_KEY_B;
            else if (strcmp(name, "AB06") == 0) keyCodeGLFW = GLFW_KEY_N;
            else if (strcmp(name, "AB07") == 0) keyCodeGLFW = GLFW_KEY_M;
            else if (strcmp(name, "AB08") == 0) keyCodeGLFW = GLFW_KEY_COMMA;
            else if (strcmp(name, "AB09") == 0) keyCodeGLFW = GLFW_KEY_PERIOD;
            else if (strcmp(name, "AB10") == 0) keyCodeGLFW = GLFW_KEY_SLASH;
            else if (strcmp(name, "BKSL") == 0) keyCodeGLFW = GLFW_KEY_BACKSLASH;
            else if (strcmp(name, "LSGT") == 0) keyCodeGLFW = GLFW_KEY_WORLD_1;
            else keyCodeGLFW = -1;

            // Update the key code LUT
            if ((keyCode >= 0) && (keyCode < 256))
                _glfwLibrary.X11.keyCodeLUT[keyCode] = keyCodeGLFW;
        }

        // Free the keyboard description
        XkbFreeKeyboard(descr, 0, True);
    }
#endif /* _GLFW_HAS_XKB */

    // Translate the un-translated key codes using traditional X11 KeySym
    // lookups
    for (keyCode = 0;  keyCode < 256;  keyCode++)
    {
        if (_glfwLibrary.X11.keyCodeLUT[keyCode] < 0)
        {
            _glfwLibrary.X11.keyCodeLUT[keyCode] =
                keyCodeToGLFWKeyCode(keyCode);
        }
    }
}


//========================================================================
// Retrieve a single window property of the specified type
// Inspired by fghGetWindowProperty from freeglut
//========================================================================

static unsigned long getWindowProperty(Window window,
                                       Atom property,
                                       Atom type,
                                       unsigned char** value)
{
    Atom actualType;
    int actualFormat;
    unsigned long itemCount, bytesAfter;

    XGetWindowProperty(_glfwLibrary.X11.display,
                       window,
                       property,
                       0,
                       LONG_MAX,
                       False,
                       type,
                       &actualType,
                       &actualFormat,
                       &itemCount,
                       &bytesAfter,
                       value);

    if (actualType != type)
        return 0;

    return itemCount;
}


//========================================================================
// Check whether the specified atom is supported
//========================================================================

static Atom getSupportedAtom(Atom* supportedAtoms,
                             unsigned long atomCount,
                             const char* atomName)
{
    Atom atom = XInternAtom(_glfwLibrary.X11.display, atomName, True);
    if (atom != None)
    {
        unsigned long i;

        for (i = 0;  i < atomCount;  i++)
        {
            if (supportedAtoms[i] == atom)
                return atom;
        }
    }

    return None;
}


//========================================================================
// Check whether the running window manager is EWMH-compliant
//========================================================================

static void initEWMH(void)
{
    Window* windowFromRoot = NULL;
    Window* windowFromChild = NULL;

    // First we need a couple of atoms, which should already be there
    Atom supportingWmCheck =
        XInternAtom(_glfwLibrary.X11.display, "_NET_SUPPORTING_WM_CHECK", True);
    Atom wmSupported =
        XInternAtom(_glfwLibrary.X11.display, "_NET_SUPPORTED", True);
    if (supportingWmCheck == None || wmSupported == None)
        return;

    // Then we look for the _NET_SUPPORTING_WM_CHECK property of the root window
    if (getWindowProperty(_glfwLibrary.X11.root,
                          supportingWmCheck,
                          XA_WINDOW,
                          (unsigned char**) &windowFromRoot) != 1)
    {
        XFree(windowFromRoot);
        return;
    }

    // It should be the ID of a child window (of the root)
    // Then we look for the same property on the child window
    if (getWindowProperty(*windowFromRoot,
                          supportingWmCheck,
                          XA_WINDOW,
                          (unsigned char**) &windowFromChild) != 1)
    {
        XFree(windowFromRoot);
        XFree(windowFromChild);
        return;
    }

    // It should be the ID of that same child window
    if (*windowFromRoot != *windowFromChild)
    {
        XFree(windowFromRoot);
        XFree(windowFromChild);
        return;
    }

    XFree(windowFromRoot);
    XFree(windowFromChild);

    // We are now fairly sure that an EWMH-compliant window manager is running

    Atom* supportedAtoms;
    unsigned long atomCount;

    // Now we need to check the _NET_SUPPORTED property of the root window
    // It should be a list of supported WM protocol and state atoms
    atomCount = getWindowProperty(_glfwLibrary.X11.root,
                                  wmSupported,
                                  XA_ATOM,
                                  (unsigned char**) &supportedAtoms);

    // See which of the atoms we support that are supported by the WM

    _glfwLibrary.X11.wmState =
        getSupportedAtom(supportedAtoms, atomCount, "_NET_WM_STATE");

    _glfwLibrary.X11.wmStateFullscreen =
        getSupportedAtom(supportedAtoms, atomCount, "_NET_WM_STATE_FULLSCREEN");

    _glfwLibrary.X11.wmName =
        getSupportedAtom(supportedAtoms, atomCount, "_NET_WM_NAME");

    _glfwLibrary.X11.wmIconName =
        getSupportedAtom(supportedAtoms, atomCount, "_NET_WM_ICON_NAME");

    _glfwLibrary.X11.wmPing =
        getSupportedAtom(supportedAtoms, atomCount, "_NET_WM_PING");

    _glfwLibrary.X11.wmActiveWindow =
        getSupportedAtom(supportedAtoms, atomCount, "_NET_ACTIVE_WINDOW");

    XFree(supportedAtoms);

    _glfwLibrary.X11.hasEWMH = GL_TRUE;
}


//========================================================================
// Initialize X11 display and look for supported X11 extensions
//========================================================================

static GLboolean initDisplay(void)
{
    _glfwLibrary.X11.display = XOpenDisplay(NULL);
    if (!_glfwLibrary.X11.display)
    {
        _glfwSetError(GLFW_OPENGL_UNAVAILABLE, "X11/GLX: Failed to open X display");
        return GL_FALSE;
    }

    // As the API currently doesn't understand multiple display devices, we hard-code
    // this choice and hope for the best
    _glfwLibrary.X11.screen = DefaultScreen(_glfwLibrary.X11.display);
    _glfwLibrary.X11.root = RootWindow(_glfwLibrary.X11.display,
                                       _glfwLibrary.X11.screen);

    // Check for XF86VidMode extension
#ifdef _GLFW_HAS_XF86VIDMODE
    _glfwLibrary.X11.VidMode.available =
        XF86VidModeQueryExtension(_glfwLibrary.X11.display,
                                  &_glfwLibrary.X11.VidMode.eventBase,
                                  &_glfwLibrary.X11.VidMode.errorBase);
#else
    _glfwLibrary.X11.VidMode.available = GL_FALSE;
#endif /*_GLFW_HAS_XF86VIDMODE*/

    // Check for XRandR extension
#ifdef _GLFW_HAS_XRANDR
    _glfwLibrary.X11.RandR.available =
        XRRQueryExtension(_glfwLibrary.X11.display,
                          &_glfwLibrary.X11.RandR.eventBase,
                          &_glfwLibrary.X11.RandR.errorBase);

    if (_glfwLibrary.X11.RandR.available)
    {
        if (!XRRQueryVersion(_glfwLibrary.X11.display,
                             &_glfwLibrary.X11.RandR.majorVersion,
                             &_glfwLibrary.X11.RandR.minorVersion))
        {
            _glfwSetError(GLFW_PLATFORM_ERROR,
                          "X11/GLX: Failed to query RandR version");
            return GL_FALSE;
        }
    }
#else
    _glfwLibrary.X11.RandR.available = GL_FALSE;
#endif /*_GLFW_HAS_XRANDR*/

    // Check if Xkb is supported on this display
#if defined(_GLFW_HAS_XKB)
    _glfwLibrary.X11.Xkb.majorVersion = 1;
    _glfwLibrary.X11.Xkb.minorVersion = 0;
    _glfwLibrary.X11.Xkb.available =
        XkbQueryExtension(_glfwLibrary.X11.display,
                          &_glfwLibrary.X11.Xkb.majorOpcode,
                          &_glfwLibrary.X11.Xkb.eventBase,
                          &_glfwLibrary.X11.Xkb.errorBase,
                          &_glfwLibrary.X11.Xkb.majorVersion,
                          &_glfwLibrary.X11.Xkb.minorVersion);
#else
    _glfwLibrary.X11.Xkb.available = GL_FALSE;
#endif /* _GLFW_HAS_XKB */

    // Update the key code LUT
    // FIXME: We should listen to XkbMapNotify events to track changes to
    // the keyboard mapping.
    updateKeyCodeLUT();

    // Find or create selection property atom
    _glfwLibrary.X11.selection.property =
        XInternAtom(_glfwLibrary.X11.display, "GLFW_SELECTION", False);

    // Find or create clipboard atom
    _glfwLibrary.X11.selection.atom =
        XInternAtom(_glfwLibrary.X11.display, "CLIPBOARD", False);

    // Find or create selection target atoms
    _glfwLibrary.X11.selection.formats[_GLFW_CLIPBOARD_FORMAT_UTF8] =
        XInternAtom(_glfwLibrary.X11.display, "UTF8_STRING", False);
    _glfwLibrary.X11.selection.formats[_GLFW_CLIPBOARD_FORMAT_COMPOUND] =
        XInternAtom(_glfwLibrary.X11.display, "COMPOUND_STRING", False);
    _glfwLibrary.X11.selection.formats[_GLFW_CLIPBOARD_FORMAT_STRING] =
        XA_STRING;

    _glfwLibrary.X11.selection.targets = XInternAtom(_glfwLibrary.X11.display,
                                                     "TARGETS",
                                                     False);

    return GL_TRUE;
}


//========================================================================
// Create a blank cursor (for locked mouse mode)
//========================================================================

static Cursor createNULLCursor(void)
{
    Pixmap cursormask;
    XGCValues xgc;
    GC gc;
    XColor col;
    Cursor cursor;

    // TODO: Add error checks

    cursormask = XCreatePixmap(_glfwLibrary.X11.display,
                               _glfwLibrary.X11.root,
                               1, 1, 1);
    xgc.function = GXclear;
    gc = XCreateGC(_glfwLibrary.X11.display, cursormask, GCFunction, &xgc);
    XFillRectangle(_glfwLibrary.X11.display, cursormask, gc, 0, 0, 1, 1);
    col.pixel = 0;
    col.red = 0;
    col.flags = 4;
    cursor = XCreatePixmapCursor(_glfwLibrary.X11.display,
                                 cursormask, cursormask,
                                 &col, &col, 0, 0);
    XFreePixmap(_glfwLibrary.X11.display, cursormask);
    XFreeGC(_glfwLibrary.X11.display, gc);

    return cursor;
}


//========================================================================
// Terminate X11 display
//========================================================================

static void terminateDisplay(void)
{
    if (_glfwLibrary.X11.display)
    {
        XCloseDisplay(_glfwLibrary.X11.display);
        _glfwLibrary.X11.display = NULL;
    }
}


//////////////////////////////////////////////////////////////////////////
//////                       GLFW platform API                      //////
//////////////////////////////////////////////////////////////////////////

//========================================================================
// Initialize various GLFW state
//========================================================================

int _glfwPlatformInit(void)
{
    if (!initDisplay())
        return GL_FALSE;

<<<<<<< HEAD
    _glfwInitGammaRamp();
=======
    if (!_glfwInitOpenGL())
        return GL_FALSE;

    initGammaRamp();
>>>>>>> a22fbf7e

    initEWMH();

    _glfwLibrary.X11.cursor = createNULLCursor();

    _glfwInitJoysticks();

    // Start the timer
    _glfwInitTimer();

    return GL_TRUE;
}


//========================================================================
// Close window and shut down library
//========================================================================

int _glfwPlatformTerminate(void)
{
    if (_glfwLibrary.X11.cursor)
    {
        XFreeCursor(_glfwLibrary.X11.display, _glfwLibrary.X11.cursor);
        _glfwLibrary.X11.cursor = (Cursor) 0;
    }

    _glfwTerminateGammaRamp();

    terminateDisplay();

    _glfwTerminateJoysticks();

    _glfwTerminateOpenGL();

    // Free clipboard memory
    if (_glfwLibrary.X11.selection.string)
        free(_glfwLibrary.X11.selection.string);

    return GL_TRUE;
}


//========================================================================
// Get the GLFW version string
//========================================================================

const char* _glfwPlatformGetVersionString(void)
{
    const char* version = _GLFW_VERSION_FULL
#if defined(_GLFW_HAS_XRANDR)
        " XRandR"
#endif
#if defined(_GLFW_HAS_XF86VIDMODE)
        " Xf86VidMode"
#endif
#if !defined(_GLFW_HAS_XRANDR) && !defined(_GLFW_HAS_XF86VIDMODE)
        " no-mode-switching-support"
#endif
#if defined(_GLFW_HAS_XKB)
        " Xkb"
#endif
#if defined(_GLFW_HAS_GLXGETPROCADDRESS)
        " glXGetProcAddress"
#elif defined(_GLFW_HAS_GLXGETPROCADDRESSARB)
        " glXGetProcAddressARB"
#elif defined(_GLFW_HAS_GLXGETPROCADDRESSEXT)
        " glXGetProcAddressEXT"
#elif defined(_GLFW_DLOPEN_LIBGL)
        " dlsym(libGL)"
#else
        " no-extension-support"
#endif
#if defined(_POSIX_TIMERS) && defined(_POSIX_MONOTONIC_CLOCK)
        " clock_gettime"
#endif
#if defined(_GLFW_USE_LINUX_JOYSTICKS)
        " Linux-joystick-API"
#else
        " no-joystick-support"
#endif
#if defined(_GLFW_BUILD_DLL)
        " shared"
#endif
        ;

    return version;
}
<|MERGE_RESOLUTION|>--- conflicted
+++ resolved
@@ -637,14 +637,10 @@
     if (!initDisplay())
         return GL_FALSE;
 
-<<<<<<< HEAD
     _glfwInitGammaRamp();
-=======
+
     if (!_glfwInitOpenGL())
         return GL_FALSE;
-
-    initGammaRamp();
->>>>>>> a22fbf7e
 
     initEWMH();
 
