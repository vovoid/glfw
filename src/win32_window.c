//========================================================================
// GLFW - An OpenGL library
// Platform:    Win32/WGL
// API version: 3.0
// WWW:         http://www.glfw.org/
//------------------------------------------------------------------------
// Copyright (c) 2002-2006 Marcus Geelnard
// Copyright (c) 2006-2010 Camilla Berglund <elmindreda@elmindreda.org>
//
// This software is provided 'as-is', without any express or implied
// warranty. In no event will the authors be held liable for any damages
// arising from the use of this software.
//
// Permission is granted to anyone to use this software for any purpose,
// including commercial applications, and to alter it and redistribute it
// freely, subject to the following restrictions:
//
// 1. The origin of this software must not be misrepresented; you must not
//    claim that you wrote the original software. If you use this software
//    in a product, an acknowledgment in the product documentation would
//    be appreciated but is not required.
//
// 2. Altered source versions must be plainly marked as such, and must not
//    be misrepresented as being the original software.
//
// 3. This notice may not be removed or altered from any source
//    distribution.
//
//========================================================================

#include "internal.h"

#include <stdio.h>
#include <stdlib.h>


//========================================================================
// Enable/disable minimize/restore animations
//========================================================================

static int setMinMaxAnimations(int enable)
{
    ANIMATIONINFO AI;
    int old_enable;

    // Get old animation setting
    AI.cbSize = sizeof(ANIMATIONINFO);
    SystemParametersInfo(SPI_GETANIMATION, AI.cbSize, &AI, 0);
    old_enable = AI.iMinAnimate;

    // If requested, change setting
    if (old_enable != enable)
    {
        AI.iMinAnimate = enable;
        SystemParametersInfo(SPI_SETANIMATION, AI.cbSize, &AI,
                             SPIF_SENDCHANGE);
    }

    return old_enable;
}


//========================================================================
// Focus the window and bring it to the top of the stack
// Due to some nastiness with how XP handles SetForegroundWindow we have
// to go through some really bizarre measures to achieve this
//========================================================================

static void setForegroundWindow(HWND hWnd)
{
    int try_count = 0;
    int old_animate;

    // Try the standard approach first...
    BringWindowToTop(hWnd);
    SetForegroundWindow(hWnd);

    // If it worked, return now
    if (hWnd == GetForegroundWindow())
    {
        // Try to modify the system settings (since this is the foreground
        // process, we are allowed to do this)
        SystemParametersInfo(SPI_SETFOREGROUNDLOCKTIMEOUT, 0, (LPVOID) 0,
                             SPIF_SENDCHANGE);
        return;
    }

    // For other Windows versions than 95 & NT4.0, the standard approach
    // may not work, so if we failed we have to "trick" Windows into
    // making our window the foureground window: Iconify and restore
    // again. It is ugly, but it seems to work (we turn off those annoying
    // zoom animations to make it look a bit better at least).

    // Turn off minimize/restore animations
    old_animate = setMinMaxAnimations(0);

    // We try this a few times, just to be on the safe side of things...
    do
    {
        // Iconify & restore
        ShowWindow(hWnd, SW_HIDE);
        ShowWindow(hWnd, SW_SHOWMINIMIZED);
        ShowWindow(hWnd, SW_SHOWNORMAL);

        // Try to get focus
        BringWindowToTop(hWnd);
        SetForegroundWindow(hWnd);

        // We do not want to keep going on forever, so we keep track of
        // how many times we tried
        try_count++;
    }
    while (hWnd != GetForegroundWindow() && try_count <= 3);

    // Restore the system minimize/restore animation setting
    setMinMaxAnimations(old_animate);

    // Try to modify the system settings (since this is now hopefully the
    // foreground process, we are probably allowed to do this)
    SystemParametersInfo(SPI_SETFOREGROUNDLOCKTIMEOUT, 0, (LPVOID) 0,
                         SPIF_SENDCHANGE);
}


//========================================================================
<<<<<<< HEAD
// Returns the specified attribute of the specified pixel format
// NOTE: Do not call this unless we have found WGL_ARB_pixel_format
//========================================================================

static int getPixelFormatAttrib(_GLFWwindow* window, int pixelFormat, int attrib)
{
    int value = 0;

    if (!window->WGL.GetPixelFormatAttribivARB(window->WGL.DC,
                                               pixelFormat,
                                               0, 1, &attrib, &value))
    {
        // NOTE: We should probably handle this error somehow
        return 0;
    }

    return value;
}


//========================================================================
// Return a list of available and usable framebuffer configs
//========================================================================

static _GLFWfbconfig* getFBConfigs(_GLFWwindow* window, unsigned int* found)
{
    _GLFWfbconfig* fbconfigs;
    PIXELFORMATDESCRIPTOR pfd;
    int i, available;

    *found = 0;

    if (window->WGL.ARB_pixel_format)
    {
        available = getPixelFormatAttrib(window,
                                         1,
                                         WGL_NUMBER_PIXEL_FORMATS_ARB);
    }
    else
    {
        available = DescribePixelFormat(window->WGL.DC,
                                        1,
                                        sizeof(PIXELFORMATDESCRIPTOR),
                                        NULL);
    }

    if (!available)
    {
        _glfwSetError(GLFW_OPENGL_UNAVAILABLE, "Win32/WGL: No pixel formats found");
        return NULL;
    }

    fbconfigs = (_GLFWfbconfig*) malloc(sizeof(_GLFWfbconfig) * available);
    if (!fbconfigs)
    {
        _glfwSetError(GLFW_OUT_OF_MEMORY,
                      "Win32/WGL: Failed to allocate _GLFWfbconfig array");
        return NULL;
    }

    for (i = 1;  i <= available;  i++)
    {
        _GLFWfbconfig* f = fbconfigs + *found;

        if (window->WGL.ARB_pixel_format)
        {
            // Get pixel format attributes through WGL_ARB_pixel_format
            if (!getPixelFormatAttrib(window, i, WGL_SUPPORT_OPENGL_ARB) ||
                !getPixelFormatAttrib(window, i, WGL_DRAW_TO_WINDOW_ARB) ||
                !getPixelFormatAttrib(window, i, WGL_DOUBLE_BUFFER_ARB))
            {
                continue;
            }

            if (getPixelFormatAttrib(window, i, WGL_PIXEL_TYPE_ARB) !=
                WGL_TYPE_RGBA_ARB)
            {
                continue;
            }

            if (getPixelFormatAttrib(window, i, WGL_ACCELERATION_ARB) ==
                 WGL_NO_ACCELERATION_ARB)
            {
                continue;
            }

            f->redBits = getPixelFormatAttrib(window, i, WGL_RED_BITS_ARB);
            f->greenBits = getPixelFormatAttrib(window, i, WGL_GREEN_BITS_ARB);
            f->blueBits = getPixelFormatAttrib(window, i, WGL_BLUE_BITS_ARB);
            f->alphaBits = getPixelFormatAttrib(window, i, WGL_ALPHA_BITS_ARB);

            f->depthBits = getPixelFormatAttrib(window, i, WGL_DEPTH_BITS_ARB);
            f->stencilBits = getPixelFormatAttrib(window, i, WGL_STENCIL_BITS_ARB);

            f->accumRedBits = getPixelFormatAttrib(window, i, WGL_ACCUM_RED_BITS_ARB);
            f->accumGreenBits = getPixelFormatAttrib(window, i, WGL_ACCUM_GREEN_BITS_ARB);
            f->accumBlueBits = getPixelFormatAttrib(window, i, WGL_ACCUM_BLUE_BITS_ARB);
            f->accumAlphaBits = getPixelFormatAttrib(window, i, WGL_ACCUM_ALPHA_BITS_ARB);

            f->auxBuffers = getPixelFormatAttrib(window, i, WGL_AUX_BUFFERS_ARB);
            f->stereo = getPixelFormatAttrib(window, i, WGL_STEREO_ARB);

            if (window->WGL.ARB_multisample)
                f->samples = getPixelFormatAttrib(window, i, WGL_SAMPLES_ARB);
            else
                f->samples = 0;
        }
        else
        {
            // Get pixel format attributes through old-fashioned PFDs

            if (!DescribePixelFormat(window->WGL.DC,
                                     i,
                                     sizeof(PIXELFORMATDESCRIPTOR),
                                     &pfd))
            {
                continue;
            }

            if (!(pfd.dwFlags & PFD_DRAW_TO_WINDOW) ||
                !(pfd.dwFlags & PFD_SUPPORT_OPENGL) ||
                !(pfd.dwFlags & PFD_DOUBLEBUFFER))
            {
                continue;
            }

            if (!(pfd.dwFlags & PFD_GENERIC_ACCELERATED) &&
                (pfd.dwFlags & PFD_GENERIC_FORMAT))
            {
                continue;
            }

            if (pfd.iPixelType != PFD_TYPE_RGBA)
                continue;

            f->redBits = pfd.cRedBits;
            f->greenBits = pfd.cGreenBits;
            f->blueBits = pfd.cBlueBits;
            f->alphaBits = pfd.cAlphaBits;

            f->depthBits = pfd.cDepthBits;
            f->stencilBits = pfd.cStencilBits;

            f->accumRedBits = pfd.cAccumRedBits;
            f->accumGreenBits = pfd.cAccumGreenBits;
            f->accumBlueBits = pfd.cAccumBlueBits;
            f->accumAlphaBits = pfd.cAccumAlphaBits;

            f->auxBuffers = pfd.cAuxBuffers;
            f->stereo = (pfd.dwFlags & PFD_STEREO) ? GL_TRUE : GL_FALSE;

            // PFD pixel formats do not support FSAA
            f->samples = 0;
        }

        f->platformID = i;

        (*found)++;
    }

    if (*found == 0)
    {
        free(fbconfigs);
        return NULL;
    }

    return fbconfigs;
}


//========================================================================
// Creates an OpenGL context on the specified device context
//========================================================================

static GLboolean createContext(_GLFWwindow* window,
                               const _GLFWwndconfig* wndconfig,
                               int pixelFormat)
{
    PIXELFORMATDESCRIPTOR pfd;
    int i = 0, attribs[40];
    HGLRC share = NULL;

    if (wndconfig->share)
        share = wndconfig->share->WGL.context;

    if (!DescribePixelFormat(window->WGL.DC, pixelFormat, sizeof(pfd), &pfd))
    {
        _glfwSetError(GLFW_OPENGL_UNAVAILABLE,
                      "Win32/WGL: Failed to retrieve PFD for selected pixel format");
        return GL_FALSE;
    }

    if (!SetPixelFormat(window->WGL.DC, pixelFormat, &pfd))
    {
        _glfwSetError(GLFW_OPENGL_UNAVAILABLE,
                      "Win32/WGL: Failed to set selected pixel format");
        return GL_FALSE;
    }

    if (window->WGL.ARB_create_context)
    {
        // Use the newer wglCreateContextAttribsARB creation method

        if (wndconfig->glMajor != 1 || wndconfig->glMinor != 0)
        {
            // Request an explicitly versioned context

            attribs[i++] = WGL_CONTEXT_MAJOR_VERSION_ARB;
            attribs[i++] = wndconfig->glMajor;
            attribs[i++] = WGL_CONTEXT_MINOR_VERSION_ARB;
            attribs[i++] = wndconfig->glMinor;
        }

        if (wndconfig->clientAPI == GLFW_OPENGL_ES_API)
        {
            if (!window->WGL.ARB_create_context_profile ||
                !window->WGL.EXT_create_context_es2_profile)
            {
                _glfwSetError(GLFW_VERSION_UNAVAILABLE,
                            "Win32/WGL: OpenGL ES 2.x requested but "
                            "WGL_EXT_create_context_es2_profile is unavailable");
                return GL_FALSE;
            }

            attribs[i++] = WGL_CONTEXT_PROFILE_MASK_ARB;
            attribs[i++] = WGL_CONTEXT_ES2_PROFILE_BIT_EXT;
        }

        if (wndconfig->glForward || wndconfig->glDebug || wndconfig->glRobustness)
        {
            int flags = 0;

            if (wndconfig->glForward)
                flags |= WGL_CONTEXT_FORWARD_COMPATIBLE_BIT_ARB;

            if (wndconfig->glDebug)
                flags |= WGL_CONTEXT_DEBUG_BIT_ARB;

            if (wndconfig->glRobustness)
                flags |= WGL_CONTEXT_ROBUST_ACCESS_BIT_ARB;

            attribs[i++] = WGL_CONTEXT_FLAGS_ARB;
            attribs[i++] = flags;
        }

        if (wndconfig->glProfile)
        {
            int flags = 0;

            if (!window->WGL.ARB_create_context_profile)
            {
                _glfwSetError(GLFW_VERSION_UNAVAILABLE,
                              "Win32/WGL: OpenGL profile requested but "
                              "WGL_ARB_create_context_profile is unavailable");
                return GL_FALSE;
            }

            if (wndconfig->glProfile == GLFW_OPENGL_CORE_PROFILE)
                flags = WGL_CONTEXT_CORE_PROFILE_BIT_ARB;
            else if (wndconfig->glProfile == GLFW_OPENGL_COMPAT_PROFILE)
                flags = WGL_CONTEXT_COMPATIBILITY_PROFILE_BIT_ARB;

            attribs[i++] = WGL_CONTEXT_PROFILE_MASK_ARB;
            attribs[i++] = flags;
        }

        if (wndconfig->glRobustness)
        {
            int strategy;

            if (!window->WGL.ARB_create_context_robustness)
            {
                _glfwSetError(GLFW_VERSION_UNAVAILABLE,
                              "Win32/WGL: An OpenGL robustness strategy was "
                              "requested but WGL_ARB_create_context_robustness "
                              "is unavailable");
                return GL_FALSE;
            }

            if (wndconfig->glRobustness == GLFW_OPENGL_NO_RESET_NOTIFICATION)
                strategy = WGL_NO_RESET_NOTIFICATION_ARB;
            else if (wndconfig->glRobustness == GLFW_OPENGL_LOSE_CONTEXT_ON_RESET)
                strategy = WGL_LOSE_CONTEXT_ON_RESET_ARB;

            attribs[i++] = WGL_CONTEXT_RESET_NOTIFICATION_STRATEGY_ARB;
            attribs[i++] = strategy;
        }

        attribs[i++] = 0;

        window->WGL.context = window->WGL.CreateContextAttribsARB(window->WGL.DC,
                                                                  share,
                                                                  attribs);
        if (!window->WGL.context)
        {
            _glfwSetError(GLFW_VERSION_UNAVAILABLE,
                          "Win32/WGL: Failed to create OpenGL context");
            return GL_FALSE;
        }
    }
    else
    {
        window->WGL.context = wglCreateContext(window->WGL.DC);
        if (!window->WGL.context)
        {
            _glfwSetError(GLFW_PLATFORM_ERROR,
                          "Win32/WGL: Failed to create OpenGL context");
            return GL_FALSE;
        }

        if (share)
        {
            if (!wglShareLists(share, window->WGL.context))
            {
                _glfwSetError(GLFW_PLATFORM_ERROR,
                              "Win32/WGL: Failed to enable sharing with "
                              "specified OpenGL context");
                return GL_FALSE;
            }
        }
    }

    return GL_TRUE;
}


//========================================================================
=======
>>>>>>> 98d02ebb
// Hide mouse cursor
//========================================================================

static void hideCursor(_GLFWwindow* window)
{
}


//========================================================================
// Capture mouse cursor
//========================================================================

static void captureCursor(_GLFWwindow* window)
{
    RECT ClipWindowRect;

    ShowCursor(FALSE);

    // Clip cursor to the window
    if (GetWindowRect(window->Win32.handle, &ClipWindowRect))
        ClipCursor(&ClipWindowRect);

    // Capture cursor to user window
    SetCapture(window->Win32.handle);
}


//========================================================================
// Show mouse cursor
//========================================================================

static void showCursor(_GLFWwindow* window)
{
    // Un-capture cursor
    ReleaseCapture();

    // Release the cursor from the window
    ClipCursor(NULL);

    ShowCursor(TRUE);
}


//========================================================================
// Translates a Windows key to the corresponding GLFW key
//========================================================================

static int translateKey(WPARAM wParam, LPARAM lParam)
{
    MSG next_msg;
    DWORD msg_time;
    DWORD scan_code;

    // Check for numeric keypad keys.
    // Note: This way we always force "NumLock = ON", which is intentional
    // since the returned key code should correspond to a physical
    // location.
    int hiFlags = HIWORD(lParam);
    if (!(hiFlags & 0x100))
    {
        switch (MapVirtualKey(hiFlags & 0xFF, 1))
        {
            case VK_INSERT:   return GLFW_KEY_KP_0;
            case VK_END:      return GLFW_KEY_KP_1;
            case VK_DOWN:     return GLFW_KEY_KP_2;
            case VK_NEXT:     return GLFW_KEY_KP_3;
            case VK_LEFT:     return GLFW_KEY_KP_4;
            case VK_CLEAR:    return GLFW_KEY_KP_5;
            case VK_RIGHT:    return GLFW_KEY_KP_6;
            case VK_HOME:     return GLFW_KEY_KP_7;
            case VK_UP:       return GLFW_KEY_KP_8;
            case VK_PRIOR:    return GLFW_KEY_KP_9;
            case VK_DIVIDE:   return GLFW_KEY_KP_DIVIDE;
            case VK_MULTIPLY: return GLFW_KEY_KP_MULTIPLY;
            case VK_SUBTRACT: return GLFW_KEY_KP_SUBTRACT;
            case VK_ADD:      return GLFW_KEY_KP_ADD;
            case VK_DELETE:   return GLFW_KEY_KP_DECIMAL;
            default:          break;
        }
    }

    // Check which key was pressed or released
    switch (wParam)
    {
        // The SHIFT keys require special handling
        case VK_SHIFT:
        {
            // Compare scan code for this key with that of VK_RSHIFT in
            // order to determine which shift key was pressed (left or
            // right)
            scan_code = MapVirtualKey(VK_RSHIFT, 0);
            if (((lParam & 0x01ff0000) >> 16) == scan_code)
                return GLFW_KEY_RIGHT_SHIFT;

            return GLFW_KEY_LEFT_SHIFT;
        }

        // The CTRL keys require special handling
        case VK_CONTROL:
        {
            // Is this an extended key (i.e. right key)?
            if (lParam & 0x01000000)
                return GLFW_KEY_RIGHT_CONTROL;

            // Here is a trick: "Alt Gr" sends LCTRL, then RALT. We only
            // want the RALT message, so we try to see if the next message
            // is a RALT message. In that case, this is a false LCTRL!
            msg_time = GetMessageTime();
            if (PeekMessage(&next_msg, NULL, 0, 0, PM_NOREMOVE))
            {
                if (next_msg.message == WM_KEYDOWN ||
                    next_msg.message == WM_SYSKEYDOWN)
                {
                    if (next_msg.wParam == VK_MENU &&
                        (next_msg.lParam & 0x01000000) &&
                        next_msg.time == msg_time)
                    {
                        // Next message is a RALT down message, which
                        // means that this is NOT a proper LCTRL message!
                        return -1;
                    }
                }
            }

            return GLFW_KEY_LEFT_CONTROL;
        }

        // The ALT keys require special handling
        case VK_MENU:
        {
            // Is this an extended key (i.e. right key)?
            if (lParam & 0x01000000)
                return GLFW_KEY_RIGHT_ALT;

            return GLFW_KEY_LEFT_ALT;
        }

        // The ENTER keys require special handling
        case VK_RETURN:
        {
            // Is this an extended key (i.e. right key)?
            if (lParam & 0x01000000)
                return GLFW_KEY_KP_ENTER;

            return GLFW_KEY_ENTER;
        }

        // Funcion keys (non-printable keys)
        case VK_ESCAPE:        return GLFW_KEY_ESCAPE;
        case VK_TAB:           return GLFW_KEY_TAB;
        case VK_BACK:          return GLFW_KEY_BACKSPACE;
        case VK_HOME:          return GLFW_KEY_HOME;
        case VK_END:           return GLFW_KEY_END;
        case VK_PRIOR:         return GLFW_KEY_PAGE_UP;
        case VK_NEXT:          return GLFW_KEY_PAGE_DOWN;
        case VK_INSERT:        return GLFW_KEY_INSERT;
        case VK_DELETE:        return GLFW_KEY_DELETE;
        case VK_LEFT:          return GLFW_KEY_LEFT;
        case VK_UP:            return GLFW_KEY_UP;
        case VK_RIGHT:         return GLFW_KEY_RIGHT;
        case VK_DOWN:          return GLFW_KEY_DOWN;
        case VK_F1:            return GLFW_KEY_F1;
        case VK_F2:            return GLFW_KEY_F2;
        case VK_F3:            return GLFW_KEY_F3;
        case VK_F4:            return GLFW_KEY_F4;
        case VK_F5:            return GLFW_KEY_F5;
        case VK_F6:            return GLFW_KEY_F6;
        case VK_F7:            return GLFW_KEY_F7;
        case VK_F8:            return GLFW_KEY_F8;
        case VK_F9:            return GLFW_KEY_F9;
        case VK_F10:           return GLFW_KEY_F10;
        case VK_F11:           return GLFW_KEY_F11;
        case VK_F12:           return GLFW_KEY_F12;
        case VK_F13:           return GLFW_KEY_F13;
        case VK_F14:           return GLFW_KEY_F14;
        case VK_F15:           return GLFW_KEY_F15;
        case VK_F16:           return GLFW_KEY_F16;
        case VK_F17:           return GLFW_KEY_F17;
        case VK_F18:           return GLFW_KEY_F18;
        case VK_F19:           return GLFW_KEY_F19;
        case VK_F20:           return GLFW_KEY_F20;
        case VK_F21:           return GLFW_KEY_F21;
        case VK_F22:           return GLFW_KEY_F22;
        case VK_F23:           return GLFW_KEY_F23;
        case VK_F24:           return GLFW_KEY_F24;
        case VK_NUMLOCK:       return GLFW_KEY_NUM_LOCK;
        case VK_CAPITAL:       return GLFW_KEY_CAPS_LOCK;
        case VK_SCROLL:        return GLFW_KEY_SCROLL_LOCK;
        case VK_PAUSE:         return GLFW_KEY_PAUSE;
        case VK_LWIN:          return GLFW_KEY_LEFT_SUPER;
        case VK_RWIN:          return GLFW_KEY_RIGHT_SUPER;
        case VK_APPS:          return GLFW_KEY_MENU;

        // Numeric keypad
        case VK_NUMPAD0:       return GLFW_KEY_KP_0;
        case VK_NUMPAD1:       return GLFW_KEY_KP_1;
        case VK_NUMPAD2:       return GLFW_KEY_KP_2;
        case VK_NUMPAD3:       return GLFW_KEY_KP_3;
        case VK_NUMPAD4:       return GLFW_KEY_KP_4;
        case VK_NUMPAD5:       return GLFW_KEY_KP_5;
        case VK_NUMPAD6:       return GLFW_KEY_KP_6;
        case VK_NUMPAD7:       return GLFW_KEY_KP_7;
        case VK_NUMPAD8:       return GLFW_KEY_KP_8;
        case VK_NUMPAD9:       return GLFW_KEY_KP_9;
        case VK_DIVIDE:        return GLFW_KEY_KP_DIVIDE;
        case VK_MULTIPLY:      return GLFW_KEY_KP_MULTIPLY;
        case VK_SUBTRACT:      return GLFW_KEY_KP_SUBTRACT;
        case VK_ADD:           return GLFW_KEY_KP_ADD;
        case VK_DECIMAL:       return GLFW_KEY_KP_DECIMAL;

        // Printable keys are mapped according to US layout
        case VK_SPACE:         return GLFW_KEY_SPACE;
        case 0x30:             return GLFW_KEY_0;
        case 0x31:             return GLFW_KEY_1;
        case 0x32:             return GLFW_KEY_2;
        case 0x33:             return GLFW_KEY_3;
        case 0x34:             return GLFW_KEY_4;
        case 0x35:             return GLFW_KEY_5;
        case 0x36:             return GLFW_KEY_6;
        case 0x37:             return GLFW_KEY_7;
        case 0x38:             return GLFW_KEY_8;
        case 0x39:             return GLFW_KEY_9;
        case 0x41:             return GLFW_KEY_A;
        case 0x42:             return GLFW_KEY_B;
        case 0x43:             return GLFW_KEY_C;
        case 0x44:             return GLFW_KEY_D;
        case 0x45:             return GLFW_KEY_E;
        case 0x46:             return GLFW_KEY_F;
        case 0x47:             return GLFW_KEY_G;
        case 0x48:             return GLFW_KEY_H;
        case 0x49:             return GLFW_KEY_I;
        case 0x4A:             return GLFW_KEY_J;
        case 0x4B:             return GLFW_KEY_K;
        case 0x4C:             return GLFW_KEY_L;
        case 0x4D:             return GLFW_KEY_M;
        case 0x4E:             return GLFW_KEY_N;
        case 0x4F:             return GLFW_KEY_O;
        case 0x50:             return GLFW_KEY_P;
        case 0x51:             return GLFW_KEY_Q;
        case 0x52:             return GLFW_KEY_R;
        case 0x53:             return GLFW_KEY_S;
        case 0x54:             return GLFW_KEY_T;
        case 0x55:             return GLFW_KEY_U;
        case 0x56:             return GLFW_KEY_V;
        case 0x57:             return GLFW_KEY_W;
        case 0x58:             return GLFW_KEY_X;
        case 0x59:             return GLFW_KEY_Y;
        case 0x5A:             return GLFW_KEY_Z;
        case 0xBD:             return GLFW_KEY_MINUS;
        case 0xBB:             return GLFW_KEY_EQUAL;
        case 0xDB:             return GLFW_KEY_LEFT_BRACKET;
        case 0xDD:             return GLFW_KEY_RIGHT_BRACKET;
        case 0xDC:             return GLFW_KEY_BACKSLASH;
        case 0xBA:             return GLFW_KEY_SEMICOLON;
        case 0xDE:             return GLFW_KEY_APOSTROPHE;
        case 0xC0:             return GLFW_KEY_GRAVE_ACCENT;
        case 0xBC:             return GLFW_KEY_COMMA;
        case 0xBE:             return GLFW_KEY_PERIOD;
        case 0xBF:             return GLFW_KEY_SLASH;
        case 0xDF:             return GLFW_KEY_WORLD_1;
        case 0xE2:             return GLFW_KEY_WORLD_2;
        default:               break;
    }

    // No matching translation was found, so return -1
    return -1;
}


//========================================================================
// Translates a Windows key to Unicode
//========================================================================

static void translateChar(_GLFWwindow* window, DWORD wParam, DWORD lParam)
{
    BYTE keyboard_state[256];
    WCHAR unicode_buf[10];
    UINT scan_code;
    int i, num_chars;

    GetKeyboardState(keyboard_state);

    // Derive scan code from lParam and action
    scan_code = (lParam & 0x01ff0000) >> 16;

    num_chars = ToUnicode(
        wParam,          // virtual-key code
        scan_code,       // scan code
        keyboard_state,  // key-state array
        unicode_buf,     // buffer for translated key
        10,              // size of translated key buffer
        0                // active-menu flag
    );

    // Report characters
    for (i = 0;  i < num_chars;  i++)
        _glfwInputChar(window, (int) unicode_buf[i]);
}


//========================================================================
// Window callback function (handles window events)
//========================================================================

static LRESULT CALLBACK windowProc(HWND hWnd, UINT uMsg,
                                   WPARAM wParam, LPARAM lParam)
{
    _GLFWwindow* window = (_GLFWwindow*) GetWindowLongPtr(hWnd, 0);

    switch (uMsg)
    {
        case WM_CREATE:
        {
            CREATESTRUCT* cs = (CREATESTRUCT*) lParam;
            SetWindowLongPtr(hWnd, 0, (LONG_PTR) cs->lpCreateParams);
            break;
        }

        case WM_ACTIVATE:
        {
            // Window was (de)activated and/or (de)iconified

            BOOL active = LOWORD(wParam) != WA_INACTIVE;
            BOOL iconified = HIWORD(wParam) ? TRUE : FALSE;

            if (active && iconified)
            {
                // This is a workaround for window iconification using the
                // taskbar leading to windows being told they're active and
                // iconified and then never told they're deactivated
                active = FALSE;
            }

            if (!active && _glfwLibrary.activeWindow == window)
            {
                // The window was deactivated (or iconified, see above)

                if (window->cursorMode == GLFW_CURSOR_CAPTURED)
                    showCursor(window);

                if (window->mode == GLFW_FULLSCREEN)
                {
                    if (!iconified)
                    {
                        // Iconify the (on top, borderless, oddly positioned)
                        // window or the user will be annoyed
                        _glfwPlatformIconifyWindow(window);
                    }

                    if (_glfwLibrary.Win32.monitor.modeChanged)
                    {
                        _glfwRestoreVideoMode();
                        _glfwLibrary.Win32.monitor.modeChanged = GL_FALSE;
                    }
                }
            }
            else if (active && _glfwLibrary.activeWindow != window)
            {
                // The window was activated

                if (window->cursorMode == GLFW_CURSOR_CAPTURED)
                    captureCursor(window);

                if (window->mode == GLFW_FULLSCREEN)
                {
                    if (!_glfwLibrary.Win32.monitor.modeChanged)
                    {
                        _glfwSetVideoMode(&_glfwLibrary.Win32.monitor.width,
                                          &_glfwLibrary.Win32.monitor.height,
                                          &_glfwLibrary.Win32.monitor.bitsPerPixel,
                                          &_glfwLibrary.Win32.monitor.refreshRate,
                                          GL_TRUE);

                        _glfwLibrary.Win32.monitor.modeChanged = GL_TRUE;
                    }
                }
            }

            _glfwInputWindowFocus(window, active);
            _glfwInputWindowIconify(window, iconified);
            return 0;
        }

        case WM_SYSCOMMAND:
        {
            switch (wParam & 0xfff0)
            {
                case SC_SCREENSAVE:
                case SC_MONITORPOWER:
                {
                    if (window->mode == GLFW_FULLSCREEN)
                    {
                        // We are running in fullscreen mode, so disallow
                        // screen saver and screen blanking
                        return 0;
                    }
                    else
                        break;
                }

                // User trying to access application menu using ALT?
                case SC_KEYMENU:
                    return 0;
            }
            break;
        }

        case WM_CLOSE:
        {
            // Flag this window for closing (handled in glfwPollEvents)
            window->closeRequested = GL_TRUE;
            return 0;
        }

        case WM_KEYDOWN:
        case WM_SYSKEYDOWN:
        {
            _glfwInputKey(window, translateKey(wParam, lParam), GLFW_PRESS);

            if (_glfwLibrary.charCallback)
                translateChar(window, (DWORD) wParam, (DWORD) lParam);

            break;
        }

        case WM_KEYUP:
        case WM_SYSKEYUP:
        {
            // Special trick: release both shift keys on SHIFT up event
            if (wParam == VK_SHIFT)
            {
                _glfwInputKey(window, GLFW_KEY_LEFT_SHIFT, GLFW_RELEASE);
                _glfwInputKey(window, GLFW_KEY_RIGHT_SHIFT, GLFW_RELEASE);
            }
            else
                _glfwInputKey(window, translateKey(wParam, lParam), GLFW_RELEASE);

            break;
        }

        case WM_LBUTTONDOWN:
        {
            SetCapture(hWnd);
            _glfwInputMouseClick(window, GLFW_MOUSE_BUTTON_LEFT, GLFW_PRESS);
            return 0;
        }

        case WM_RBUTTONDOWN:
        {
            SetCapture(hWnd);
            _glfwInputMouseClick(window, GLFW_MOUSE_BUTTON_RIGHT, GLFW_PRESS);
            return 0;
        }

        case WM_MBUTTONDOWN:
        {
            SetCapture(hWnd);
            _glfwInputMouseClick(window, GLFW_MOUSE_BUTTON_MIDDLE, GLFW_PRESS);
            return 0;
        }

        case WM_XBUTTONDOWN:
        {
            if (HIWORD(wParam) == XBUTTON1)
            {
                SetCapture(hWnd);
                _glfwInputMouseClick(window, GLFW_MOUSE_BUTTON_4, GLFW_PRESS);
            }
            else if (HIWORD(wParam) == XBUTTON2)
            {
                SetCapture(hWnd);
                _glfwInputMouseClick(window, GLFW_MOUSE_BUTTON_5, GLFW_PRESS);
            }

            return 1;
        }

        case WM_LBUTTONUP:
        {
            ReleaseCapture();
            _glfwInputMouseClick(window, GLFW_MOUSE_BUTTON_LEFT, GLFW_RELEASE);
            return 0;
        }

        case WM_RBUTTONUP:
        {
            ReleaseCapture();
            _glfwInputMouseClick(window, GLFW_MOUSE_BUTTON_RIGHT, GLFW_RELEASE);
            return 0;
        }

        case WM_MBUTTONUP:
        {
            ReleaseCapture();
            _glfwInputMouseClick(window, GLFW_MOUSE_BUTTON_MIDDLE, GLFW_RELEASE);
            return 0;
        }

        case WM_XBUTTONUP:
        {
            if (HIWORD(wParam) == XBUTTON1)
            {
                ReleaseCapture();
                _glfwInputMouseClick(window, GLFW_MOUSE_BUTTON_4, GLFW_RELEASE);
            }
            else if (HIWORD(wParam) == XBUTTON2)
            {
                ReleaseCapture();
                _glfwInputMouseClick(window, GLFW_MOUSE_BUTTON_5, GLFW_RELEASE);
            }

            return 1;
        }

        case WM_MOUSEMOVE:
        {
            int newCursorX, newCursorY;

            // Get signed (!) cursor position
            newCursorX = (int)((short)LOWORD(lParam));
            newCursorY = (int)((short)HIWORD(lParam));

            if (newCursorX != window->Win32.oldCursorX ||
                newCursorY != window->Win32.oldCursorY)
            {
                int x, y;

                if (window->cursorMode == GLFW_CURSOR_CAPTURED)
                {
                    if (_glfwLibrary.activeWindow != window)
                        return 0;

                    x = newCursorX - window->Win32.oldCursorX;
                    y = newCursorY - window->Win32.oldCursorY;
                }
                else
                {
                    x = newCursorX;
                    y = newCursorY;
                }

                window->Win32.oldCursorX = newCursorX;
                window->Win32.oldCursorY = newCursorY;
                window->Win32.cursorCentered = GL_FALSE;

                _glfwInputCursorMotion(window, x, y);
            }

            if (!window->Win32.cursorInside)
            {
                TRACKMOUSEEVENT tme;
                ZeroMemory(&tme, sizeof(tme));
                tme.cbSize = sizeof(tme);
                tme.dwFlags = TME_LEAVE;
                tme.hwndTrack = window->Win32.handle;
                TrackMouseEvent(&tme);

                window->Win32.cursorInside = GL_TRUE;
                _glfwInputCursorEnter(window, GL_TRUE);
            }

            return 0;
        }

        case WM_MOUSELEAVE:
        {
            window->Win32.cursorInside = GL_FALSE;
            _glfwInputCursorEnter(window, GL_FALSE);
            return 0;
        }

        case WM_MOUSEWHEEL:
        {
            _glfwInputScroll(window, 0.0, (SHORT) HIWORD(wParam) / (double) WHEEL_DELTA);
            return 0;
        }

        case WM_MOUSEHWHEEL:
        {
            // This message is only sent on Windows Vista and later

            _glfwInputScroll(window, (SHORT) HIWORD(wParam) / (double) WHEEL_DELTA, 0.0);
            return 0;
        }

        case WM_SIZE:
        {
            // If window is in cursor capture mode, update clipping rect
            if (window->cursorMode == GLFW_CURSOR_CAPTURED)
            {
                RECT ClipWindowRect;
                if (GetWindowRect(window->Win32.handle, &ClipWindowRect))
                    ClipCursor(&ClipWindowRect);
            }

            _glfwInputWindowSize(window, LOWORD(lParam), HIWORD(lParam));
            return 0;
        }

        case WM_MOVE:
        {
            // If window is in cursor capture mode, update clipping rect
            if (window->cursorMode == GLFW_CURSOR_CAPTURED)
            {
                RECT ClipWindowRect;
                if (GetWindowRect(window->Win32.handle, &ClipWindowRect))
                    ClipCursor(&ClipWindowRect);
            }

            _glfwInputWindowPos(window, LOWORD(lParam), HIWORD(lParam));
            return 0;
        }

        // Was the window contents damaged?
        case WM_PAINT:
        {
            _glfwInputWindowDamage(window);
            break;
        }

        case WM_DISPLAYCHANGE:
        {
            // TODO: Do stuff here.

            break;
        }
    }

    // Pass all unhandled messages to DefWindowProc
    return DefWindowProc(hWnd, uMsg, wParam, lParam);
}


//========================================================================
// Translate client window size to full window size (including window borders)
//========================================================================

static void getFullWindowSize(_GLFWwindow* window,
                              int clientWidth, int clientHeight,
                              int* fullWidth, int* fullHeight)
{
    RECT rect;

    // Create a window rectangle
    rect.left   = (long) 0;
    rect.right  = (long) clientWidth - 1;
    rect.top    = (long) 0;
    rect.bottom = (long) clientHeight - 1;

    // Adjust according to window styles
    AdjustWindowRectEx(&rect, window->Win32.dwStyle, FALSE, window->Win32.dwExStyle);

    // Calculate width and height of full window
    *fullWidth = rect.right - rect.left + 1;
    *fullHeight = rect.bottom - rect.top + 1;
}


//========================================================================
// Registers the GLFW window class
//========================================================================

static ATOM registerWindowClass(void)
{
    WNDCLASS wc;
    ATOM classAtom;

    // Set window class parameters
    wc.style         = CS_HREDRAW | CS_VREDRAW | CS_OWNDC; // Redraw on...
    wc.lpfnWndProc   = (WNDPROC) windowProc;          // Message handler
    wc.cbClsExtra    = 0;                             // No extra class data
    wc.cbWndExtra    = sizeof(void*) + sizeof(int);   // Make room for one pointer
    wc.hInstance     = _glfwLibrary.Win32.instance;   // Set instance
    wc.hCursor       = LoadCursor(NULL, IDC_ARROW);   // Load arrow pointer
    wc.hbrBackground = NULL;                          // No background
    wc.lpszMenuName  = NULL;                          // No menu
    wc.lpszClassName = _GLFW_WNDCLASSNAME;            // Set class name

    // Load user-provided icon if available
    wc.hIcon = LoadIcon(_glfwLibrary.Win32.instance, L"GLFW_ICON");
    if (!wc.hIcon)
    {
        // Load default icon
        wc.hIcon = LoadIcon(NULL, IDI_WINLOGO);
    }

    classAtom = RegisterClass(&wc);
    if (!classAtom)
    {
        _glfwSetError(GLFW_PLATFORM_ERROR,
                      "Win32/WGL: Failed to register window class");
        return 0;
    }

    return classAtom;
}


//========================================================================
// Creates the GLFW window and rendering context
//========================================================================

static int createWindow(_GLFWwindow* window,
                        const _GLFWwndconfig* wndconfig,
                        const _GLFWfbconfig* fbconfig)
{
    DWORD dwStyle, dwExStyle;
    int fullWidth, fullHeight;
    RECT wa;
    POINT pos;
    WCHAR* wideTitle;

    // Set common window styles
    dwStyle = WS_CLIPSIBLINGS | WS_CLIPCHILDREN | WS_VISIBLE;
    dwExStyle = WS_EX_APPWINDOW;

    // Set window style, depending on fullscreen mode
    if (window->mode == GLFW_FULLSCREEN)
    {
        dwStyle |= WS_POPUP;

        // Here's a trick for helping us getting window focus
        // (SetForegroundWindow doesn't work properly under
        // Win98/ME/2K/.NET/+)
        /*
        if (_glfwLibrary.Sys.WinVer != _GLFW_WIN_95 &&
            _glfwLibrary.Sys.WinVer != _GLFW_WIN_NT4 &&
            _glfwLibrary.Sys.WinVer != _GLFW_WIN_XP)
        {
            dwStyle |= WS_MINIMIZE;
        }
        */
    }
    else
    {
        dwStyle |= WS_OVERLAPPED | WS_CAPTION | WS_SYSMENU | WS_MINIMIZEBOX;

        if (wndconfig->resizable)
        {
            dwStyle |= (WS_MAXIMIZEBOX | WS_SIZEBOX);
            dwExStyle |= WS_EX_WINDOWEDGE;
        }
    }

    // Remember window styles (used by getFullWindowSize)
    window->Win32.dwStyle   = dwStyle;
    window->Win32.dwExStyle = dwExStyle;

    // Adjust window size for frame and title bar
    getFullWindowSize(window, window->width, window->height, &fullWidth, &fullHeight);

    // Adjust window position to working area (e.g. if the task bar is at
    // the top of the display). Fullscreen windows are always opened in
    // the upper left corner regardless of the desktop working area.
    if (window->mode == GLFW_FULLSCREEN)
        wa.left = wa.top = 0;
    else
        SystemParametersInfo(SPI_GETWORKAREA, 0, &wa, 0);

    wideTitle = _glfwCreateWideStringFromUTF8(wndconfig->title);
    if (!wideTitle)
    {
        _glfwSetError(GLFW_PLATFORM_ERROR,
                      "glfwOpenWindow: Failed to convert title to wide string");
        return GL_FALSE;
    }

    window->Win32.handle = CreateWindowEx(window->Win32.dwExStyle,
                                          _GLFW_WNDCLASSNAME,
                                          wideTitle,
                                          window->Win32.dwStyle,
                                          wa.left, wa.top,       // Window position
                                          fullWidth,             // Decorated window width
                                          fullHeight,            // Decorated window height
                                          NULL,                  // No parent window
                                          NULL,                  // No menu
                                          _glfwLibrary.Win32.instance,
                                          window);  // Pass GLFW window to WM_CREATE

    if (!window->Win32.handle)
    {
        _glfwSetError(GLFW_PLATFORM_ERROR, "Win32/WGL: Failed to create window");
        return GL_FALSE;
    }

    free(wideTitle);

    // Initialize cursor position data
    GetCursorPos(&pos);
    ScreenToClient(window->Win32.handle, &pos);
    window->Win32.oldCursorX = window->cursorPosX = pos.x;
    window->Win32.oldCursorY = window->cursorPosY = pos.y;

    if (!_glfwCreateContext(window, wndconfig, fbconfig))
        return GL_FALSE;

    return GL_TRUE;
}


//========================================================================
// Destroys the GLFW window and rendering context
//========================================================================

static void destroyWindow(_GLFWwindow* window)
{
    _glfwDestroyContext(window);

    // This is duplicated from glfwCloseWindow
    // TODO: Stop duplicating code
    if (window == _glfwLibrary.activeWindow)
        _glfwLibrary.activeWindow = NULL;

    if (window->Win32.handle)
    {
        DestroyWindow(window->Win32.handle);
        window->Win32.handle = NULL;
    }
}


//////////////////////////////////////////////////////////////////////////
//////                       GLFW platform API                      //////
//////////////////////////////////////////////////////////////////////////

//========================================================================
// Here is where the window is created, and the OpenGL rendering context is
// created
//========================================================================

int _glfwPlatformOpenWindow(_GLFWwindow* window,
                            const _GLFWwndconfig* wndconfig,
                            const _GLFWfbconfig* fbconfig)
{
    GLboolean recreateContext = GL_FALSE;

    window->Win32.desiredRefreshRate = wndconfig->refreshRate;
    window->resizable = wndconfig->resizable;

    if (!_glfwLibrary.Win32.classAtom)
    {
        _glfwLibrary.Win32.classAtom = registerWindowClass();
        if (!_glfwLibrary.Win32.classAtom)
            return GL_FALSE;
    }

    if (window->mode == GLFW_FULLSCREEN)
    {
        int bpp = fbconfig->redBits + fbconfig->greenBits + fbconfig->blueBits;
        if (bpp < 15 || bpp >= 24)
            bpp = 32;

        _glfwLibrary.Win32.monitor.width = window->width;
        _glfwLibrary.Win32.monitor.height = window->height;
        _glfwLibrary.Win32.monitor.refreshRate = wndconfig->refreshRate;
        _glfwLibrary.Win32.monitor.bitsPerPixel = bpp;

        _glfwSetVideoMode(&_glfwLibrary.Win32.monitor.width,
                          &_glfwLibrary.Win32.monitor.height,
                          &_glfwLibrary.Win32.monitor.bitsPerPixel,
                          &_glfwLibrary.Win32.monitor.refreshRate,
                          GL_FALSE);

        _glfwLibrary.Win32.monitor.modeChanged = GL_TRUE;
    }

    if (!createWindow(window, wndconfig, fbconfig))
        return GL_FALSE;

    if (wndconfig->glMajor != 1 || wndconfig->glMinor != 0)
    {
        if (window->WGL.ARB_create_context)
            recreateContext = GL_TRUE;
    }

    if (wndconfig->glDebug)
    {
        if (window->WGL.ARB_create_context)
            recreateContext = GL_TRUE;
    }

    if (wndconfig->glForward)
    {
        if (!window->WGL.ARB_create_context)
        {
            _glfwSetError(GLFW_VERSION_UNAVAILABLE,
                          "Win32/WGL: A forward compatible OpenGL context "
                          "requested but WGL_ARB_create_context is unavailable");
            return GL_FALSE;
        }

        recreateContext = GL_TRUE;
    }

    if (wndconfig->glProfile)
    {
        if (!window->WGL.ARB_create_context_profile)
        {
            _glfwSetError(GLFW_VERSION_UNAVAILABLE,
                          "Win32/WGL: OpenGL profile requested but "
                          "WGL_ARB_create_context_profile is unavailable");
            return GL_FALSE;
        }

        recreateContext = GL_TRUE;
    }

    if (fbconfig->samples > 0)
    {
        // We want FSAA, but can we get it?
        // FSAA is not a hard constraint, so otherwise we just don't care

        if (window->WGL.ARB_multisample && window->WGL.ARB_pixel_format)
        {
            // We appear to have both the FSAA extension and the means to ask for it
            recreateContext = GL_TRUE;
        }
    }

    if (recreateContext)
    {
        // Some window hints require us to re-create the context using WGL
        // extensions retrieved through the current context, as we cannot check
        // for WGL extensions or retrieve WGL entry points before we have a
        // current context (actually until we have implicitly loaded the ICD)

        // Yes, this is strange, and yes, this is the proper way on Win32

        // As Windows only allows you to set the pixel format once for a
        // window, we need to destroy the current window and create a new one
        // to be able to use the new pixel format

        // Technically, it may be possible to keep the old window around if
        // we're just creating an OpenGL 3.0+ context with the same pixel
        // format, but it's not worth the added code complexity

        destroyWindow(window);

        if (!createWindow(window, wndconfig, fbconfig))
            return GL_FALSE;
    }

    if (window->mode == GLFW_FULLSCREEN)
    {
        // Place the window above all topmost windows
        SetWindowPos(window->Win32.handle, HWND_TOPMOST, 0,0,0,0,
                     SWP_NOMOVE | SWP_NOSIZE);
    }

    setForegroundWindow(window->Win32.handle);
    SetFocus(window->Win32.handle);

    return GL_TRUE;
}


//========================================================================
// Properly kill the window / video display
//========================================================================

void _glfwPlatformCloseWindow(_GLFWwindow* window)
{
    destroyWindow(window);

    if (window->mode == GLFW_FULLSCREEN)
    {
        if (_glfwLibrary.Win32.monitor.modeChanged)
        {
            _glfwRestoreVideoMode();
            _glfwLibrary.Win32.monitor.modeChanged = GL_FALSE;
        }
    }
}


//========================================================================
// Set the window title
//========================================================================

void _glfwPlatformSetWindowTitle(_GLFWwindow* window, const char* title)
{
    WCHAR* wideTitle = _glfwCreateWideStringFromUTF8(title);
    if (!wideTitle)
    {
        _glfwSetError(GLFW_PLATFORM_ERROR,
                      "glfwSetWindowTitle: Failed to convert title to wide string");
        return;
    }

    SetWindowText(window->Win32.handle, wideTitle);

    free(wideTitle);
}


//========================================================================
// Set the window size.
//========================================================================

void _glfwPlatformSetWindowSize(_GLFWwindow* window, int width, int height)
{
    GLboolean sizeChanged = GL_FALSE;

    if (window->mode == GLFW_FULLSCREEN)
    {
        if (width > window->width || height > window->height)
        {
            // The new video mode is larger than the current one, so we resize
            // the window before switch modes to avoid exposing whatever is
            // underneath

            SetWindowPos(window->Win32.handle, HWND_TOP, 0, 0, width, height,
                         SWP_NOOWNERZORDER | SWP_NOMOVE | SWP_NOZORDER);
            sizeChanged = GL_TRUE;
        }

        // TODO: Change video mode
    }
    else
    {
        // If we are in windowed mode, adjust the window size to
        // compensate for window decorations
        getFullWindowSize(window, width, height, &width, &height);
    }

    // Set window size (if we haven't already)
    if (!sizeChanged)
    {
        SetWindowPos(window->Win32.handle, HWND_TOP, 0, 0, width, height,
                     SWP_NOOWNERZORDER | SWP_NOMOVE | SWP_NOZORDER);
    }
}


//========================================================================
// Set the window position
//========================================================================

void _glfwPlatformSetWindowPos(_GLFWwindow* window, int x, int y)
{
    RECT rect;

    GetClientRect(window->Win32.handle, &rect);
    AdjustWindowRectEx(&rect, window->Win32.dwStyle, FALSE, window->Win32.dwExStyle);

    SetWindowPos(window->Win32.handle, HWND_TOP,
                 x + rect.left, y + rect.top, 0, 0,
                 SWP_NOOWNERZORDER | SWP_NOSIZE | SWP_NOZORDER);
}


//========================================================================
// Window iconification
//========================================================================

void _glfwPlatformIconifyWindow(_GLFWwindow* window)
{
    ShowWindow(window->Win32.handle, SW_MINIMIZE);
}


//========================================================================
// Window un-iconification
//========================================================================

void _glfwPlatformRestoreWindow(_GLFWwindow* window)
{
    ShowWindow(window->Win32.handle, SW_RESTORE);
}


//========================================================================
// Write back window parameters into GLFW window structure
//========================================================================

void _glfwPlatformRefreshWindowParams(void)
{
    DEVMODE dm;
    _GLFWwindow* window = _glfwLibrary.currentWindow;

    ZeroMemory(&dm, sizeof(DEVMODE));
    dm.dmSize = sizeof(DEVMODE);

    if (EnumDisplaySettings(NULL, ENUM_CURRENT_SETTINGS, &dm))
    {
        window->refreshRate = dm.dmDisplayFrequency;
        if (window->refreshRate <= 1)
            window->refreshRate = 0;
    }
    else
        window->refreshRate = 0;
}


//========================================================================
// Poll for new window and input events
//========================================================================

void _glfwPlatformPollEvents(void)
{
    MSG msg;
    _GLFWwindow* window;

    window = _glfwLibrary.activeWindow;
    if (window)
    {
        window->Win32.cursorCentered = GL_FALSE;
        window->Win32.oldCursorX = window->width / 2;
        window->Win32.oldCursorY = window->height / 2;
    }
    else
    {
        //window->Win32.oldCursorX = window->cursorPosX;
        //window->Win32.oldCursorY = window->cursorPosY;
    }

    while (PeekMessage(&msg, NULL, 0, 0, PM_REMOVE))
    {
        switch (msg.message)
        {
            case WM_QUIT:
            {
                // Treat WM_QUIT as a close on all windows

                window = _glfwLibrary.windowListHead;
                while (window)
                {
                    window->closeRequested = GL_TRUE;
                    window = window->next;
                }

                break;
            }

            default:
            {
                DispatchMessage(&msg);
                break;
            }
        }
    }

    // LSHIFT/RSHIFT fixup (keys tend to "stick" without this fix)
    // This is the only async event handling in GLFW, but it solves some
    // nasty problems.
    window = _glfwLibrary.activeWindow;
    if (window)
    {
        int lshift_down, rshift_down;

        // Get current state of left and right shift keys
        lshift_down = (GetAsyncKeyState(VK_LSHIFT) >> 15) & 1;
        rshift_down = (GetAsyncKeyState(VK_RSHIFT) >> 15) & 1;

        // See if this differs from our belief of what has happened
        // (we only have to check for lost key up events)
        if (!lshift_down && window->key[GLFW_KEY_LEFT_SHIFT] == 1)
            _glfwInputKey(window, GLFW_KEY_LEFT_SHIFT, GLFW_RELEASE);

        if (!rshift_down && window->key[GLFW_KEY_RIGHT_SHIFT] == 1)
            _glfwInputKey(window, GLFW_KEY_RIGHT_SHIFT, GLFW_RELEASE);
    }

    // Did the cursor move in an active window that has captured the cursor
    window = _glfwLibrary.activeWindow;
    if (window)
    {
        if (window->cursorMode == GLFW_CURSOR_CAPTURED &&
            !window->Win32.cursorCentered)
        {
            _glfwPlatformSetCursorPos(window,
                                      window->width / 2,
                                      window->height / 2);
            window->Win32.cursorCentered = GL_TRUE;
        }
    }
}


//========================================================================
// Wait for new window and input events
//========================================================================

void _glfwPlatformWaitEvents(void)
{
    WaitMessage();

    _glfwPlatformPollEvents();
}


//========================================================================
// Set physical cursor position
//========================================================================

void _glfwPlatformSetCursorPos(_GLFWwindow* window, int x, int y)
{
    POINT pos;

    // Convert client coordinates to screen coordinates
    pos.x = x;
    pos.y = y;
    ClientToScreen(window->Win32.handle, &pos);

    SetCursorPos(pos.x, pos.y);
}


//========================================================================
// Set physical mouse cursor mode
//========================================================================

void _glfwPlatformSetCursorMode(_GLFWwindow* window, int mode)
{
    switch (mode)
    {
        case GLFW_CURSOR_NORMAL:
            showCursor(window);
            break;
        case GLFW_CURSOR_HIDDEN:
            hideCursor(window);
            break;
        case GLFW_CURSOR_CAPTURED:
            captureCursor(window);
            break;
    }
}
<|MERGE_RESOLUTION|>--- conflicted
+++ resolved
@@ -123,336 +123,6 @@
 
 
 //========================================================================
-<<<<<<< HEAD
-// Returns the specified attribute of the specified pixel format
-// NOTE: Do not call this unless we have found WGL_ARB_pixel_format
-//========================================================================
-
-static int getPixelFormatAttrib(_GLFWwindow* window, int pixelFormat, int attrib)
-{
-    int value = 0;
-
-    if (!window->WGL.GetPixelFormatAttribivARB(window->WGL.DC,
-                                               pixelFormat,
-                                               0, 1, &attrib, &value))
-    {
-        // NOTE: We should probably handle this error somehow
-        return 0;
-    }
-
-    return value;
-}
-
-
-//========================================================================
-// Return a list of available and usable framebuffer configs
-//========================================================================
-
-static _GLFWfbconfig* getFBConfigs(_GLFWwindow* window, unsigned int* found)
-{
-    _GLFWfbconfig* fbconfigs;
-    PIXELFORMATDESCRIPTOR pfd;
-    int i, available;
-
-    *found = 0;
-
-    if (window->WGL.ARB_pixel_format)
-    {
-        available = getPixelFormatAttrib(window,
-                                         1,
-                                         WGL_NUMBER_PIXEL_FORMATS_ARB);
-    }
-    else
-    {
-        available = DescribePixelFormat(window->WGL.DC,
-                                        1,
-                                        sizeof(PIXELFORMATDESCRIPTOR),
-                                        NULL);
-    }
-
-    if (!available)
-    {
-        _glfwSetError(GLFW_OPENGL_UNAVAILABLE, "Win32/WGL: No pixel formats found");
-        return NULL;
-    }
-
-    fbconfigs = (_GLFWfbconfig*) malloc(sizeof(_GLFWfbconfig) * available);
-    if (!fbconfigs)
-    {
-        _glfwSetError(GLFW_OUT_OF_MEMORY,
-                      "Win32/WGL: Failed to allocate _GLFWfbconfig array");
-        return NULL;
-    }
-
-    for (i = 1;  i <= available;  i++)
-    {
-        _GLFWfbconfig* f = fbconfigs + *found;
-
-        if (window->WGL.ARB_pixel_format)
-        {
-            // Get pixel format attributes through WGL_ARB_pixel_format
-            if (!getPixelFormatAttrib(window, i, WGL_SUPPORT_OPENGL_ARB) ||
-                !getPixelFormatAttrib(window, i, WGL_DRAW_TO_WINDOW_ARB) ||
-                !getPixelFormatAttrib(window, i, WGL_DOUBLE_BUFFER_ARB))
-            {
-                continue;
-            }
-
-            if (getPixelFormatAttrib(window, i, WGL_PIXEL_TYPE_ARB) !=
-                WGL_TYPE_RGBA_ARB)
-            {
-                continue;
-            }
-
-            if (getPixelFormatAttrib(window, i, WGL_ACCELERATION_ARB) ==
-                 WGL_NO_ACCELERATION_ARB)
-            {
-                continue;
-            }
-
-            f->redBits = getPixelFormatAttrib(window, i, WGL_RED_BITS_ARB);
-            f->greenBits = getPixelFormatAttrib(window, i, WGL_GREEN_BITS_ARB);
-            f->blueBits = getPixelFormatAttrib(window, i, WGL_BLUE_BITS_ARB);
-            f->alphaBits = getPixelFormatAttrib(window, i, WGL_ALPHA_BITS_ARB);
-
-            f->depthBits = getPixelFormatAttrib(window, i, WGL_DEPTH_BITS_ARB);
-            f->stencilBits = getPixelFormatAttrib(window, i, WGL_STENCIL_BITS_ARB);
-
-            f->accumRedBits = getPixelFormatAttrib(window, i, WGL_ACCUM_RED_BITS_ARB);
-            f->accumGreenBits = getPixelFormatAttrib(window, i, WGL_ACCUM_GREEN_BITS_ARB);
-            f->accumBlueBits = getPixelFormatAttrib(window, i, WGL_ACCUM_BLUE_BITS_ARB);
-            f->accumAlphaBits = getPixelFormatAttrib(window, i, WGL_ACCUM_ALPHA_BITS_ARB);
-
-            f->auxBuffers = getPixelFormatAttrib(window, i, WGL_AUX_BUFFERS_ARB);
-            f->stereo = getPixelFormatAttrib(window, i, WGL_STEREO_ARB);
-
-            if (window->WGL.ARB_multisample)
-                f->samples = getPixelFormatAttrib(window, i, WGL_SAMPLES_ARB);
-            else
-                f->samples = 0;
-        }
-        else
-        {
-            // Get pixel format attributes through old-fashioned PFDs
-
-            if (!DescribePixelFormat(window->WGL.DC,
-                                     i,
-                                     sizeof(PIXELFORMATDESCRIPTOR),
-                                     &pfd))
-            {
-                continue;
-            }
-
-            if (!(pfd.dwFlags & PFD_DRAW_TO_WINDOW) ||
-                !(pfd.dwFlags & PFD_SUPPORT_OPENGL) ||
-                !(pfd.dwFlags & PFD_DOUBLEBUFFER))
-            {
-                continue;
-            }
-
-            if (!(pfd.dwFlags & PFD_GENERIC_ACCELERATED) &&
-                (pfd.dwFlags & PFD_GENERIC_FORMAT))
-            {
-                continue;
-            }
-
-            if (pfd.iPixelType != PFD_TYPE_RGBA)
-                continue;
-
-            f->redBits = pfd.cRedBits;
-            f->greenBits = pfd.cGreenBits;
-            f->blueBits = pfd.cBlueBits;
-            f->alphaBits = pfd.cAlphaBits;
-
-            f->depthBits = pfd.cDepthBits;
-            f->stencilBits = pfd.cStencilBits;
-
-            f->accumRedBits = pfd.cAccumRedBits;
-            f->accumGreenBits = pfd.cAccumGreenBits;
-            f->accumBlueBits = pfd.cAccumBlueBits;
-            f->accumAlphaBits = pfd.cAccumAlphaBits;
-
-            f->auxBuffers = pfd.cAuxBuffers;
-            f->stereo = (pfd.dwFlags & PFD_STEREO) ? GL_TRUE : GL_FALSE;
-
-            // PFD pixel formats do not support FSAA
-            f->samples = 0;
-        }
-
-        f->platformID = i;
-
-        (*found)++;
-    }
-
-    if (*found == 0)
-    {
-        free(fbconfigs);
-        return NULL;
-    }
-
-    return fbconfigs;
-}
-
-
-//========================================================================
-// Creates an OpenGL context on the specified device context
-//========================================================================
-
-static GLboolean createContext(_GLFWwindow* window,
-                               const _GLFWwndconfig* wndconfig,
-                               int pixelFormat)
-{
-    PIXELFORMATDESCRIPTOR pfd;
-    int i = 0, attribs[40];
-    HGLRC share = NULL;
-
-    if (wndconfig->share)
-        share = wndconfig->share->WGL.context;
-
-    if (!DescribePixelFormat(window->WGL.DC, pixelFormat, sizeof(pfd), &pfd))
-    {
-        _glfwSetError(GLFW_OPENGL_UNAVAILABLE,
-                      "Win32/WGL: Failed to retrieve PFD for selected pixel format");
-        return GL_FALSE;
-    }
-
-    if (!SetPixelFormat(window->WGL.DC, pixelFormat, &pfd))
-    {
-        _glfwSetError(GLFW_OPENGL_UNAVAILABLE,
-                      "Win32/WGL: Failed to set selected pixel format");
-        return GL_FALSE;
-    }
-
-    if (window->WGL.ARB_create_context)
-    {
-        // Use the newer wglCreateContextAttribsARB creation method
-
-        if (wndconfig->glMajor != 1 || wndconfig->glMinor != 0)
-        {
-            // Request an explicitly versioned context
-
-            attribs[i++] = WGL_CONTEXT_MAJOR_VERSION_ARB;
-            attribs[i++] = wndconfig->glMajor;
-            attribs[i++] = WGL_CONTEXT_MINOR_VERSION_ARB;
-            attribs[i++] = wndconfig->glMinor;
-        }
-
-        if (wndconfig->clientAPI == GLFW_OPENGL_ES_API)
-        {
-            if (!window->WGL.ARB_create_context_profile ||
-                !window->WGL.EXT_create_context_es2_profile)
-            {
-                _glfwSetError(GLFW_VERSION_UNAVAILABLE,
-                            "Win32/WGL: OpenGL ES 2.x requested but "
-                            "WGL_EXT_create_context_es2_profile is unavailable");
-                return GL_FALSE;
-            }
-
-            attribs[i++] = WGL_CONTEXT_PROFILE_MASK_ARB;
-            attribs[i++] = WGL_CONTEXT_ES2_PROFILE_BIT_EXT;
-        }
-
-        if (wndconfig->glForward || wndconfig->glDebug || wndconfig->glRobustness)
-        {
-            int flags = 0;
-
-            if (wndconfig->glForward)
-                flags |= WGL_CONTEXT_FORWARD_COMPATIBLE_BIT_ARB;
-
-            if (wndconfig->glDebug)
-                flags |= WGL_CONTEXT_DEBUG_BIT_ARB;
-
-            if (wndconfig->glRobustness)
-                flags |= WGL_CONTEXT_ROBUST_ACCESS_BIT_ARB;
-
-            attribs[i++] = WGL_CONTEXT_FLAGS_ARB;
-            attribs[i++] = flags;
-        }
-
-        if (wndconfig->glProfile)
-        {
-            int flags = 0;
-
-            if (!window->WGL.ARB_create_context_profile)
-            {
-                _glfwSetError(GLFW_VERSION_UNAVAILABLE,
-                              "Win32/WGL: OpenGL profile requested but "
-                              "WGL_ARB_create_context_profile is unavailable");
-                return GL_FALSE;
-            }
-
-            if (wndconfig->glProfile == GLFW_OPENGL_CORE_PROFILE)
-                flags = WGL_CONTEXT_CORE_PROFILE_BIT_ARB;
-            else if (wndconfig->glProfile == GLFW_OPENGL_COMPAT_PROFILE)
-                flags = WGL_CONTEXT_COMPATIBILITY_PROFILE_BIT_ARB;
-
-            attribs[i++] = WGL_CONTEXT_PROFILE_MASK_ARB;
-            attribs[i++] = flags;
-        }
-
-        if (wndconfig->glRobustness)
-        {
-            int strategy;
-
-            if (!window->WGL.ARB_create_context_robustness)
-            {
-                _glfwSetError(GLFW_VERSION_UNAVAILABLE,
-                              "Win32/WGL: An OpenGL robustness strategy was "
-                              "requested but WGL_ARB_create_context_robustness "
-                              "is unavailable");
-                return GL_FALSE;
-            }
-
-            if (wndconfig->glRobustness == GLFW_OPENGL_NO_RESET_NOTIFICATION)
-                strategy = WGL_NO_RESET_NOTIFICATION_ARB;
-            else if (wndconfig->glRobustness == GLFW_OPENGL_LOSE_CONTEXT_ON_RESET)
-                strategy = WGL_LOSE_CONTEXT_ON_RESET_ARB;
-
-            attribs[i++] = WGL_CONTEXT_RESET_NOTIFICATION_STRATEGY_ARB;
-            attribs[i++] = strategy;
-        }
-
-        attribs[i++] = 0;
-
-        window->WGL.context = window->WGL.CreateContextAttribsARB(window->WGL.DC,
-                                                                  share,
-                                                                  attribs);
-        if (!window->WGL.context)
-        {
-            _glfwSetError(GLFW_VERSION_UNAVAILABLE,
-                          "Win32/WGL: Failed to create OpenGL context");
-            return GL_FALSE;
-        }
-    }
-    else
-    {
-        window->WGL.context = wglCreateContext(window->WGL.DC);
-        if (!window->WGL.context)
-        {
-            _glfwSetError(GLFW_PLATFORM_ERROR,
-                          "Win32/WGL: Failed to create OpenGL context");
-            return GL_FALSE;
-        }
-
-        if (share)
-        {
-            if (!wglShareLists(share, window->WGL.context))
-            {
-                _glfwSetError(GLFW_PLATFORM_ERROR,
-                              "Win32/WGL: Failed to enable sharing with "
-                              "specified OpenGL context");
-                return GL_FALSE;
-            }
-        }
-    }
-
-    return GL_TRUE;
-}
-
-
-//========================================================================
-=======
->>>>>>> 98d02ebb
 // Hide mouse cursor
 //========================================================================
 
