//========================================================================
// GLFW - An OpenGL library
// Platform:    X11/GLX
// API version: 3.0
// WWW:         http://www.glfw.org/
//------------------------------------------------------------------------
// Copyright (c) 2002-2006 Marcus Geelnard
// Copyright (c) 2006-2010 Camilla Berglund <elmindreda@elmindreda.org>
//
// This software is provided 'as-is', without any express or implied
// warranty. In no event will the authors be held liable for any damages
// arising from the use of this software.
//
// Permission is granted to anyone to use this software for any purpose,
// including commercial applications, and to alter it and redistribute it
// freely, subject to the following restrictions:
//
// 1. The origin of this software must not be misrepresented; you must not
//    claim that you wrote the original software. If you use this software
//    in a product, an acknowledgment in the product documentation would
//    be appreciated but is not required.
//
// 2. Altered source versions must be plainly marked as such, and must not
//    be misrepresented as being the original software.
//
// 3. This notice may not be removed or altered from any source
//    distribution.
//
//========================================================================

#include "internal.h"

#include <limits.h>
#include <stdlib.h>


//////////////////////////////////////////////////////////////////////////
//////                       GLFW internal API                      //////
//////////////////////////////////////////////////////////////////////////

//========================================================================
// Finds the video mode closest in size to the specified desired size
//========================================================================

int _glfwGetClosestVideoMode(int screen, int* width, int* height, int* rate)
{
    int i, match, bestmatch;

    if (_glfwLibrary.X11.RandR.available)
    {
#if defined(_GLFW_HAS_XRANDR)
        int sizecount, bestsize;
        int ratecount, bestrate;
        short* ratelist;
        XRRScreenConfiguration* sc;
        XRRScreenSize* sizelist;

        sc = XRRGetScreenInfo(_glfwLibrary.X11.display,
                              RootWindow(_glfwLibrary.X11.display, screen));

        sizelist = XRRConfigSizes(sc, &sizecount);

        // Find the best matching mode
        bestsize  = -1;
        bestmatch = INT_MAX;
        for (i = 0;  i < sizecount;  i++)
        {
            match = (*width - sizelist[i].width) *
                    (*width - sizelist[i].width) +
                    (*height - sizelist[i].height) *
                    (*height - sizelist[i].height);
            if (match < bestmatch)
            {
                bestmatch = match;
                bestsize  = i;
            }
        }

        if (bestsize != -1)
        {
            // Report width & height of best matching mode
            *width = sizelist[bestsize].width;
            *height = sizelist[bestsize].height;

            if (*rate > 0)
            {
                ratelist = XRRConfigRates(sc, bestsize, &ratecount);

                bestrate = -1;
                bestmatch = INT_MAX;
                for (i = 0;  i < ratecount;  i++)
                {
                    match = abs(ratelist[i] - *rate);
                    if (match < bestmatch)
                    {
                        bestmatch = match;
                        bestrate = ratelist[i];
                    }
                }

                if (bestrate != -1)
                    *rate = bestrate;
            }
        }

        XRRFreeScreenConfigInfo(sc);

        if (bestsize != -1)
            return bestsize;
#endif /*_GLFW_HAS_XRANDR*/
    }
    else if (_glfwLibrary.X11.VidMode.available)
    {
#if defined(_GLFW_HAS_XF86VIDMODE)
        XF86VidModeModeInfo** modelist;
        int bestmode, modecount;

        // Get a list of all available display modes
        XF86VidModeGetAllModeLines(_glfwLibrary.X11.display, screen,
                                   &modecount, &modelist);

        // Find the best matching mode
        bestmode  = -1;
        bestmatch = INT_MAX;
        for (i = 0;  i < modecount;  i++)
        {
            match = (*width - modelist[i]->hdisplay) *
                    (*width - modelist[i]->hdisplay) +
                    (*height - modelist[i]->vdisplay) *
                    (*height - modelist[i]->vdisplay);
            if (match < bestmatch)
            {
                bestmatch = match;
                bestmode  = i;
            }
        }

        if (bestmode != -1)
        {
            // Report width & height of best matching mode
            *width = modelist[bestmode]->hdisplay;
            *height = modelist[bestmode]->vdisplay;
        }

        XFree(modelist);

        if (bestmode != -1)
            return bestmode;
#endif /*_GLFW_HAS_XF86VIDMODE*/
    }

    // Default: Simply use the screen resolution
    *width = DisplayWidth(_glfwLibrary.X11.display, screen);
    *height = DisplayHeight(_glfwLibrary.X11.display, screen);

    return 0;
}


//========================================================================
// Change the current video mode
//========================================================================

void _glfwSetVideoModeMODE(int screen, int mode, int rate)
{
    if (_glfwLibrary.X11.RandR.available)
    {
#if defined(_GLFW_HAS_XRANDR)
        XRRScreenConfiguration* sc;
        Window root;

        root = RootWindow(_glfwLibrary.X11.display, screen);
        sc   = XRRGetScreenInfo(_glfwLibrary.X11.display, root);

        // Remember old size and flag that we have changed the mode
        if (!_glfwLibrary.X11.FS.modeChanged)
        {
            _glfwLibrary.X11.FS.oldSizeID = XRRConfigCurrentConfiguration(sc, &_glfwLibrary.X11.FS.oldRotation);
            _glfwLibrary.X11.FS.oldWidth  = DisplayWidth(_glfwLibrary.X11.display, screen);
            _glfwLibrary.X11.FS.oldHeight = DisplayHeight(_glfwLibrary.X11.display, screen);

            _glfwLibrary.X11.FS.modeChanged = GL_TRUE;
        }

        if (rate > 0)
        {
            // Set desired configuration
            XRRSetScreenConfigAndRate(_glfwLibrary.X11.display,
                                      sc,
                                      root,
                                      mode,
                                      RR_Rotate_0,
                                      (short) rate,
                                      CurrentTime);
        }
        else
        {
            // Set desired configuration
            XRRSetScreenConfig(_glfwLibrary.X11.display,
                               sc,
                               root,
                               mode,
                               RR_Rotate_0,
                               CurrentTime);
        }

        XRRFreeScreenConfigInfo(sc);
#endif /*_GLFW_HAS_XRANDR*/
    }
    else if (_glfwLibrary.X11.VidMode.available)
    {
#if defined(_GLFW_HAS_XF86VIDMODE)
        XF86VidModeModeInfo **modelist;
        int modecount;

        // Get a list of all available display modes
        XF86VidModeGetAllModeLines(_glfwLibrary.X11.display, screen,
                                   &modecount, &modelist);

        // Unlock mode switch if necessary
        if (_glfwLibrary.X11.FS.modeChanged)
            XF86VidModeLockModeSwitch(_glfwLibrary.X11.display, screen, 0);

        // Change the video mode to the desired mode
        XF86VidModeSwitchToMode(_glfwLibrary.X11.display, screen, modelist[mode]);

        // Set viewport to upper left corner (where our window will be)
        XF86VidModeSetViewPort(_glfwLibrary.X11.display, screen, 0, 0);

        // Lock mode switch
        XF86VidModeLockModeSwitch(_glfwLibrary.X11.display, screen, 1);

        // Remember old mode and flag that we have changed the mode
        if (!_glfwLibrary.X11.FS.modeChanged)
        {
            _glfwLibrary.X11.FS.oldMode = *modelist[0];
            _glfwLibrary.X11.FS.modeChanged = GL_TRUE;
        }

        XFree(modelist);
#endif /*_GLFW_HAS_XF86VIDMODE*/
    }
}


//========================================================================
// Change the current video mode
//========================================================================

void _glfwSetVideoMode(int screen, int* width, int* height, int* rate)
{
    int bestmode;

    // Find a best match mode
    bestmode = _glfwGetClosestVideoMode(screen, width, height, rate);

    // Change mode
    _glfwSetVideoModeMODE(screen, bestmode, *rate);
}


//========================================================================
// Restore the previously saved (original) video mode
//========================================================================

void _glfwRestoreVideoMode(int screen)
{
    if (_glfwLibrary.X11.FS.modeChanged)
    {
        if (_glfwLibrary.X11.RandR.available)
        {
#if defined(_GLFW_HAS_XRANDR)
            XRRScreenConfiguration* sc;

            if (_glfwLibrary.X11.RandR.available)
            {
                sc = XRRGetScreenInfo(_glfwLibrary.X11.display,
                                      _glfwLibrary.X11.root);

                XRRSetScreenConfig(_glfwLibrary.X11.display,
                                   sc,
                                   _glfwLibrary.X11.root,
                                   _glfwLibrary.X11.FS.oldSizeID,
                                   _glfwLibrary.X11.FS.oldRotation,
                                   CurrentTime);

                XRRFreeScreenConfigInfo(sc);
            }
#endif /*_GLFW_HAS_XRANDR*/
        }
        else if (_glfwLibrary.X11.VidMode.available)
        {
#if defined(_GLFW_HAS_XF86VIDMODE)
            // Unlock mode switch
            XF86VidModeLockModeSwitch(_glfwLibrary.X11.display, screen, 0);

            // Change the video mode back to the old mode
            XF86VidModeSwitchToMode(_glfwLibrary.X11.display,
                                    screen,
                                    &_glfwLibrary.X11.FS.oldMode);
#endif /*_GLFW_HAS_XF86VIDMODE*/
        }

        _glfwLibrary.X11.FS.modeChanged = GL_FALSE;
    }
}


//////////////////////////////////////////////////////////////////////////
//////                       GLFW platform API                      //////
//////////////////////////////////////////////////////////////////////////

struct _glfwResolution
{
    int width;
    int height;
};

int _glfwCompareResolution(const void* left, const void* right)
{
    int result = 0;
    const struct _glfwResolution* leftResolution = left;
    const struct _glfwResolution* rightResolution = right;

    result = leftResolution->height - rightResolution->height;
    if (result == 0)
    {
       result = leftResolution->width - rightResolution->width;
    }

    return result;
}

//========================================================================
// List available video modes
//========================================================================

int _glfwPlatformGetVideoModes(_GLFWmonitor* monitor, GLFWvidmode* list, int maxcount)
{
    int count, k, l, r, g, b, rgba, gl;
    int depth, screen;
    XVisualInfo* vislist;
    XVisualInfo dummy;
    int viscount, rgbcount, rescount;
    int* rgbarray;
    struct _glfwResolution* resarray;
<<<<<<< HEAD
#if defined(_GLFW_HAS_XF86VIDMODE)
    XF86VidModeModeInfo** modelist;
    int modecount, width, height;
#endif /*_GLFW_HAS_XF86VIDMODE*/
=======
>>>>>>> 970269cf

    // Get list of visuals
    vislist = XGetVisualInfo(_glfwLibrary.X11.display, 0, &dummy, &viscount);
    if (vislist == NULL)
    {
        _glfwSetError(GLFW_PLATFORM_ERROR,
                      "X11/GLX: Failed to retrieve the available visuals");
        return 0;
    }

    rgbarray = (int*) _glfwMalloc(sizeof(int) * viscount);
    rgbcount = 0;

    // Build RGB array
    for (k = 0;  k < viscount;  k++)
    {
        // Does the visual support OpenGL & true color?
        glXGetConfig(_glfwLibrary.X11.display, &vislist[k], GLX_USE_GL, &gl);
        glXGetConfig(_glfwLibrary.X11.display, &vislist[k], GLX_RGBA, &rgba);
        if (gl && rgba)
        {
            // Get color depth for this visual
            depth = vislist[k].depth;

            // Convert to RGB
            _glfwSplitBPP(depth, &r, &g, &b);
            depth = (r << 16) | (g << 8) | b;

            // Is this mode unique?
            for (l = 0;  l < rgbcount;  l++)
            {
                if (depth == rgbarray[l])
                    break;
            }

            if (l >= rgbcount)
            {
                rgbarray[rgbcount] = depth;
                rgbcount++;
            }
        }
    }

    rescount = 0;
    resarray = NULL;

    // Build resolution array

    if (_glfwLibrary.X11.RandR.available)
    {
#if defined(_GLFW_HAS_XRANDR)
<<<<<<< HEAD
        XRRScreenResources* resource;
        unsigned int a;
        resource = XRRGetScreenResources(_glfwLibrary.X11.display, _glfwLibrary.X11.root);
=======
        XRRScreenConfiguration* sc;
        XRRScreenSize* sizelist;
        int sizecount;

        sc = XRRGetScreenInfo(_glfwLibrary.X11.display, _glfwLibrary.X11.root);
        sizelist = XRRConfigSizes(sc, &sizecount);
>>>>>>> 970269cf

        resarray = (struct _glfwResolution*) _glfwMalloc(sizeof(struct _glfwResolution) * monitor->X11.output->nmode);

        for (k = 0; k < monitor->X11.output->nmode; k++)
        {
            for (a = 0; a < resource->nmode; a++)
            {
                if (resource->modes[a].id != monitor->X11.output->modes[k])
                {
                    continue;
                }

                struct _glfwResolution res = {
                    resource->modes[a].width,
                    resource->modes[a].height
                };

                if (!bsearch(&res, resarray, rescount, sizeof(struct _glfwResolution), _glfwCompareResolution))
                {
                    resarray[rescount].width  = resource->modes[a].width;
                    resarray[rescount].height = resource->modes[a].height;
                    rescount++;
                    qsort(resarray, rescount, sizeof(struct _glfwResolution), _glfwCompareResolution);
                }
            }
        }

        XRRFreeScreenResources(resource);
#endif /*_GLFW_HAS_XRANDR*/
    }
    else if (_glfwLibrary.X11.VidMode.available)
    {
#if defined(_GLFW_HAS_XF86VIDMODE)
        XF86VidModeModeInfo** modelist;
        int modecount, width, height;

        XF86VidModeGetAllModeLines(_glfwLibrary.X11.display, screen, &modecount, &modelist);

        resarray = (struct _glfwResolution*) _glfwMalloc(sizeof(struct _glfwResolution) * modecount);

        for (k = 0;  k < modecount;  k++)
        {
            width  = modelist[k]->hdisplay;
            height = modelist[k]->vdisplay;

            // Is this mode unique?
            for (l = 0;  l < rescount;  l++)
            {
                if (width == resarray[l].width && height == resarray[l].height)
                    break;
            }

            if (l >= rescount)
            {
                resarray[rescount].width = width;
                resarray[rescount].height = height;
                rescount++;
            }
        }

        XFree(modelist);
#endif /*_GLFW_HAS_XF86VIDMODE*/
    }

    if (!resarray)
    {
        rescount = 1;
        resarray = (struct _glfwResolution*) _glfwMalloc(sizeof(struct _glfwResolution) * rescount);

        resarray[0].width = DisplayWidth(_glfwLibrary.X11.display, screen);
        resarray[0].height = DisplayHeight(_glfwLibrary.X11.display, screen);
    }

    // Build permutations of colors and resolutions
    count = 0;
    for (k = 0;  k < rgbcount && count < maxcount;  k++)
    {
        for (l = 0;  l < rescount && count < maxcount;  l++)
        {
            list[count].width     = resarray[l].width;
            list[count].height    = resarray[l].height;
            list[count].redBits   = (rgbarray[k] >> 16) & 255;
            list[count].greenBits = (rgbarray[k] >> 8) & 255;
            list[count].blueBits  = rgbarray[k] & 255;
            count++;
        }
    }

    XFree(vislist);

    _glfwFree(resarray);
    _glfwFree(rgbarray);

    return count;
}


//========================================================================
// Get the desktop video mode
//========================================================================

void _glfwPlatformGetDesktopMode(GLFWvidmode* mode)
{
    int bpp;

    // Get and split display depth
    bpp = DefaultDepth(_glfwLibrary.X11.display, _glfwLibrary.X11.screen);
    _glfwSplitBPP(bpp, &mode->redBits, &mode->greenBits, &mode->blueBits);

    if (_glfwLibrary.X11.FS.modeChanged)
    {
        if (_glfwLibrary.X11.RandR.available)
        {
#if defined(_GLFW_HAS_XRANDR)
            mode->width  = _glfwLibrary.X11.FS.oldWidth;
            mode->height = _glfwLibrary.X11.FS.oldHeight;
#endif /*_GLFW_HAS_XRANDR*/
        }
        else if (_glfwLibrary.X11.VidMode.available)
        {
#if defined(_GLFW_HAS_XF86VIDMODE)
            mode->width  = _glfwLibrary.X11.FS.oldMode.hdisplay;
            mode->height = _glfwLibrary.X11.FS.oldMode.vdisplay;
#endif /*_GLFW_HAS_XF86VIDMODE*/
        }
    }
    else
    {
        mode->width = DisplayWidth(_glfwLibrary.X11.display,
                                   _glfwLibrary.X11.screen);
        mode->height = DisplayHeight(_glfwLibrary.X11.display,
                                     _glfwLibrary.X11.screen);
    }
}
<|MERGE_RESOLUTION|>--- conflicted
+++ resolved
@@ -344,13 +344,6 @@
     int viscount, rgbcount, rescount;
     int* rgbarray;
     struct _glfwResolution* resarray;
-<<<<<<< HEAD
-#if defined(_GLFW_HAS_XF86VIDMODE)
-    XF86VidModeModeInfo** modelist;
-    int modecount, width, height;
-#endif /*_GLFW_HAS_XF86VIDMODE*/
-=======
->>>>>>> 970269cf
 
     // Get list of visuals
     vislist = XGetVisualInfo(_glfwLibrary.X11.display, 0, &dummy, &viscount);
@@ -402,18 +395,9 @@
     if (_glfwLibrary.X11.RandR.available)
     {
 #if defined(_GLFW_HAS_XRANDR)
-<<<<<<< HEAD
         XRRScreenResources* resource;
         unsigned int a;
         resource = XRRGetScreenResources(_glfwLibrary.X11.display, _glfwLibrary.X11.root);
-=======
-        XRRScreenConfiguration* sc;
-        XRRScreenSize* sizelist;
-        int sizecount;
-
-        sc = XRRGetScreenInfo(_glfwLibrary.X11.display, _glfwLibrary.X11.root);
-        sizelist = XRRConfigSizes(sc, &sizecount);
->>>>>>> 970269cf
 
         resarray = (struct _glfwResolution*) _glfwMalloc(sizeof(struct _glfwResolution) * monitor->X11.output->nmode);
 
